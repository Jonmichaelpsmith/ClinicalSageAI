--- conflicted
+++ resolved
@@ -22,8 +22,6 @@
   const [analysisResults, setAnalysisResults] = useState(null);
   const [activeTab, setActiveTab] = useState('issues');
   const [selectedRegions, setSelectedRegions] = useState(['us']); // Default to US/FDA
-<<<<<<< HEAD
-=======
   const [exporting, setExporting] = useState(false);
   const [showRequirements, setShowRequirements] = useState(false);
   const [analyticsTracking, setAnalyticsTracking] = useState({
@@ -32,7 +30,6 @@
     issuesByCategory: {},
     lastRunTimestamp: null
   });
->>>>>>> 597897ac
   const { toast } = useToast();
   
   // Track analytics data
@@ -124,8 +121,6 @@
     }
   };
   
-<<<<<<< HEAD
-=======
   // Export analysis results as PDF or CSV
   const exportAnalysisReport = (format) => {
     if (!analysisResults) {
@@ -169,7 +164,6 @@
     }, 1500);
   };
   
->>>>>>> 597897ac
   const handleFixIssue = (issueId) => {
     if (onFixIssues) {
       onFixIssues(issueId);
@@ -245,9 +239,6 @@
       name: 'FDA (United States)',
       icon: '🇺🇸',
       key: 'us',
-<<<<<<< HEAD
-      color: 'bg-blue-100 text-blue-800'
-=======
       color: 'bg-blue-100 text-blue-800',
       specificRequirements: [
         'Electronic signatures (21 CFR Part 11)',
@@ -260,15 +251,11 @@
         { name: 'FDA eCTD Guidance', url: 'https://www.fda.gov/regulatory-information/search-fda-guidance-documents/providing-regulatory-submissions-electronic-format-certain-human-pharmaceutical-product-applications' },
         { name: 'FDA Technical Conformance Guide', url: 'https://www.fda.gov/media/153097/download' }
       ]
->>>>>>> 597897ac
     },
     eu: {
       name: 'EMA (European Union)',
       icon: '🇪🇺',
       key: 'eu',
-<<<<<<< HEAD
-      color: 'bg-yellow-100 text-yellow-800'
-=======
       color: 'bg-yellow-100 text-yellow-800',
       specificRequirements: [
         'EU Module 1 specification',
@@ -281,15 +268,11 @@
         { name: 'EMA eSubmission Guidance', url: 'https://www.ema.europa.eu/en/human-regulatory/marketing-authorisation/electronic-submission' },
         { name: 'EU M1 Specification', url: 'https://www.ema.europa.eu/en/human-regulatory/marketing-authorisation/common-technical-document/ectd/module-1-administrative-information' }
       ]
->>>>>>> 597897ac
     },
     ca: {
       name: 'Health Canada',
       icon: '🇨🇦',
       key: 'ca',
-<<<<<<< HEAD
-      color: 'bg-red-100 text-red-800'
-=======
       color: 'bg-red-100 text-red-800',
       specificRequirements: [
         'Bilingual content (English/French)',
@@ -301,15 +284,11 @@
       documentLinks: [
         { name: 'Health Canada Guidance', url: 'https://www.canada.ca/en/health-canada/services/drugs-health-products/drug-products/applications-submissions/guidance-documents/common-technical-document/updated-guidance-document-preparation-drug-regulatory-activities-electronic-common-technical-document.html' }
       ]
->>>>>>> 597897ac
     },
     jp: {
       name: 'PMDA (Japan)',
       icon: '🇯🇵',
       key: 'jp',
-<<<<<<< HEAD
-      color: 'bg-rose-100 text-rose-800'
-=======
       color: 'bg-rose-100 text-rose-800',
       specificRequirements: [
         'Japanese character encoding compliance',
@@ -321,15 +300,11 @@
       documentLinks: [
         { name: 'PMDA eCTD Guidance', url: 'https://www.pmda.go.jp/english/review-services/regulatory-submissions/0003.html' }
       ]
->>>>>>> 597897ac
     },
     intl: {
       name: 'ICH (International)',
       icon: '🌎',
       key: 'intl',
-<<<<<<< HEAD
-      color: 'bg-green-100 text-green-800'
-=======
       color: 'bg-green-100 text-green-800',
       specificRequirements: [
         'ICH M8 eCTD specification v4.0',
@@ -342,7 +317,6 @@
         { name: 'ICH M8 Guidelines', url: 'https://ich.org/page/m8-ectd' },
         { name: 'ICH CTD Organization', url: 'https://www.ich.org/page/ctd' }
       ]
->>>>>>> 597897ac
     }
   };
   
@@ -828,9 +802,6 @@
           <div className="space-y-6">
             {/* Region selector remains available after analysis */}
             <div className="border rounded-lg p-4">
-<<<<<<< HEAD
-              <h3 className="font-medium text-gray-900 mb-2">Regulatory Regions</h3>
-=======
               <div className="flex justify-between items-center mb-2">
                 <h3 className="font-medium text-gray-900">Regulatory Regions</h3>
                 
@@ -955,7 +926,6 @@
                 )}
               </div>
               
->>>>>>> 597897ac
               <p className="text-sm text-gray-600 mb-3">
                 Select regions to analyze compliance with different regulatory authorities:
               </p>
