import React from 'react';
import { useLumenAiAssistant } from '@/contexts/LumenAiAssistantContext';
import { ChevronRight, Clock, BarChart2, FileText, Database, Search, Beaker, ClipboardList } from 'lucide-react';
import { Badge } from '@/components/ui/badge';
import { Button } from '@/components/ui/button';
import { Progress } from '@/components/ui/progress';
import useCollaboration from '@/hooks/useCollaboration';
import RegulatoryProjectMap from '../../models/RegulatoryProjectMap';

/**
 * ProjectManagerGrid Component
 * 
 * Displays a grid of projects with their status, progress, and relevant module information.
 */
<<<<<<< HEAD
const ProjectCard = ({ project, tasks }) => {
  const { tasks: fetchedTasks } = useCollaboration(
    project.id,
    project.module,
    { loadOnMount: !tasks }
  );

  const projectTasks = tasks || fetchedTasks || [];

  const nextAction = React.useMemo(() => {
    if (!projectTasks.length) return null;
    return [...projectTasks].sort(
      (a, b) => new Date(a.dueDate) - new Date(b.dueDate)
    )[0];
  }, [projectTasks]);

  const phaseName = React.useMemo(() => {
    const type = RegulatoryProjectMap.getProjectType(project.type);
    const phaseObj = type?.phases.find((p) => p.id === project.phase);
    return phaseObj ? phaseObj.name : project.phase;
  }, [project.type, project.phase]);

  return (
    <div
      className="bg-white border rounded-lg shadow-sm hover:shadow transition-shadow p-4"
    >
      <div className="flex items-start justify-between mb-3">
        <div>
          <div className="flex items-center">
            {getModuleIcon(project.module)}
            <h3 className="ml-2 font-medium text-gray-800">{project.name}</h3>
          </div>
          <div className="flex items-center mt-1 text-xs text-gray-500">
            <Clock className="h-3.5 w-3.5 mr-1" />
            <span>
              Due: {new Date(project.dueDate).toLocaleDateString('en-US', {
                month: 'short',
                day: 'numeric',
                year: 'numeric'
              })}
            </span>
            <span className="mx-2">•</span>
            <span>{getDaysRemaining(project.dueDate)} days remaining</span>
          </div>
        </div>
        <Badge variant={getBadgeVariant(project.status)}>
          {getStatusDisplay(project.status)}
        </Badge>
      </div>

      <div className="text-xs text-gray-600 mb-2">
        Phase: {phaseName || 'N/A'}
      </div>

      {nextAction && (
        <div className="text-xs text-gray-600 mb-2">
          Next: {nextAction.title} (due{' '}
          {new Date(nextAction.dueDate).toLocaleDateString('en-US', {
            month: 'short',
            day: 'numeric'
          })})
        </div>
      )}

      <div className="mb-4">
        <div className="flex justify-between items-center text-xs mb-1">
          <span>Progress</span>
          <span>{project.progress}%</span>
        </div>
        <Progress value={project.progress} className="h-2" />
      </div>

      <div className="flex justify-between items-center">
        <div className="flex items-center">
          <div className="flex items-center space-x-1">
            <Badge
              variant="outline"
              className={
                project.priority === 'high'
                  ? 'text-red-700 border-red-200 bg-red-50'
                  : project.priority === 'medium'
                  ? 'text-amber-700 border-amber-200 bg-amber-50'
                  : 'text-green-700 border-green-200 bg-green-50'
              }
            >
              {project.priority.charAt(0).toUpperCase() + project.priority.slice(1)}{' '}
              Priority
            </Badge>
          </div>
        </div>
        <Button variant="ghost" size="sm" className="text-primary">
          <span>View Details</span>
          <ChevronRight className="ml-1 h-4 w-4" />
        </Button>
      </div>
    </div>
  );
};

const ProjectManagerGrid = ({ projects = [], tasksByProject = {} }) => {
=======
const ProjectManagerGrid = ({ projects = [], userId, orgId }) => {
  const { openAssistant, setModuleContext } = useLumenAiAssistant();
>>>>>>> ecd5a0fb
  // Get appropriate icon based on module
  const getModuleIcon = (module) => {
    switch (module) {
      case 'cer-generator':
      case 'cer2v':
        return <FileText className="h-4 w-4 text-green-600" />;
      case 'ind-wizard':
        return <FileText className="h-4 w-4 text-blue-600" />;
      case 'cmc-wizard':
      case 'cmc-module':
        return <Beaker className="h-4 w-4 text-amber-600" />;
      case 'study-architect':
        return <ClipboardList className="h-4 w-4 text-orange-600" />;
      case 'csr-intelligence':
        return <Search className="h-4 w-4 text-teal-600" />;
      case 'analytics':
        return <BarChart2 className="h-4 w-4 text-indigo-600" />;
      case 'trial-vault':
      case 'vault':
        return <Database className="h-4 w-4 text-slate-600" />;
      default:
        return <FileText className="h-4 w-4 text-gray-600" />;
    }
  };

  // Get badge variant based on status
  const getBadgeVariant = (status) => {
    switch (status) {
      case 'completed':
        return 'success';
      case 'in_progress':
        return 'default';
      case 'pending':
        return 'secondary';
      case 'not_started':
        return 'outline';
      case 'at_risk':
        return 'destructive';
      default:
        return 'outline';
    }
  };

  // Status display text
  const getStatusDisplay = (status) => {
    switch (status) {
      case 'completed':
        return 'Completed';
      case 'in_progress':
        return 'In Progress';
      case 'pending':
        return 'Pending';
      case 'not_started':
        return 'Not Started';
      case 'at_risk':
        return 'At Risk';
      default:
        return status.charAt(0).toUpperCase() + status.slice(1).replace('_', ' ');
    }
  };

  // Calculate days remaining
  const getDaysRemaining = (dueDate) => {
    const today = new Date();
    const due = new Date(dueDate);
    const diffTime = due - today;
    const diffDays = Math.ceil(diffTime / (1000 * 60 * 60 * 24));
    return diffDays;
  };

  if (!projects || projects.length === 0) {
    return (
      <div className="text-center p-8">
        <FileText className="h-12 w-12 mx-auto text-gray-300" />
        <h3 className="mt-4 text-lg font-medium text-gray-600">No Projects Found</h3>
        <p className="mt-1 text-gray-500">There are no projects to display.</p>
      </div>
    );
  }

  return (
    <div className="grid grid-cols-1 md:grid-cols-2 gap-4">
      {projects.map((project) => (
        <ProjectCard
          key={project.id}
<<<<<<< HEAD
          project={project}
          tasks={tasksByProject[project.id]}
        />
=======
          className="bg-white border rounded-lg shadow-sm hover:shadow transition-shadow p-4"
        >
          <div className="flex items-start justify-between mb-3">
            <div>
              <div className="flex items-center">
                {getModuleIcon(project.module)}
                <h3 className="ml-2 font-medium text-gray-800">{project.name}</h3>
              </div>
              <div className="flex items-center mt-1 text-xs text-gray-500">
                <Clock className="h-3.5 w-3.5 mr-1" />
                <span>
                  Due: {new Date(project.dueDate).toLocaleDateString('en-US', {
                    month: 'short',
                    day: 'numeric',
                    year: 'numeric'
                  })}
                </span>
                <span className="mx-2">•</span>
                <span>{getDaysRemaining(project.dueDate)} days remaining</span>
              </div>
            </div>
            <Badge variant={getBadgeVariant(project.status)}>
              {getStatusDisplay(project.status)}
            </Badge>
          </div>

          <div className="mb-4">
            <div className="flex justify-between items-center text-xs mb-1">
              <span>Progress</span>
              <span>{project.progress}%</span>
            </div>
            <Progress value={project.progress} className="h-2" />
          </div>

          <div className="flex justify-between items-center">
            <div className="flex items-center">
              <div className="flex items-center space-x-1">
                <Badge
                  variant="outline"
                  className={
                    project.priority === 'high'
                      ? 'text-red-700 border-red-200 bg-red-50'
                      : project.priority === 'medium'
                      ? 'text-amber-700 border-amber-200 bg-amber-50'
                      : 'text-green-700 border-green-200 bg-green-50'
                  }
                >
                  {project.priority.charAt(0).toUpperCase() + project.priority.slice(1)} Priority
                </Badge>
              </div>
            </div>
            <div className="flex items-center space-x-2">
              <Button
                variant="outline"
                size="sm"
                onClick={() => {
                  setModuleContext({ module: 'project-manager', context: { userId, orgId } });
                  openAssistant();
                }}
              >
                Ask Lumen AI
              </Button>
              <Button variant="ghost" size="sm" className="text-primary">
                <span>View Details</span>
                <ChevronRight className="ml-1 h-4 w-4" />
              </Button>
            </div>
          </div>
        </div>
>>>>>>> ecd5a0fb
      ))}
    </div>
  );
};

export default ProjectManagerGrid;<|MERGE_RESOLUTION|>--- conflicted
+++ resolved
@@ -4,279 +4,251 @@
 import { Badge } from '@/components/ui/badge';
 import { Button } from '@/components/ui/button';
 import { Progress } from '@/components/ui/progress';
-import useCollaboration from '@/hooks/useCollaboration';
-import RegulatoryProjectMap from '../../models/RegulatoryProjectMap';
+import useCollaboration from '@/hooks/useCollaboration'; // From codex branch
+import RegulatoryProjectMap from '../../models/RegulatoryProjectMap'; // From codex branch
 
 /**
- * ProjectManagerGrid Component
- * 
- * Displays a grid of projects with their status, progress, and relevant module information.
+ * Utility functions (kept outside ProjectCard for clarity, can be moved or imported)
  */
-<<<<<<< HEAD
-const ProjectCard = ({ project, tasks }) => {
-  const { tasks: fetchedTasks } = useCollaboration(
+const getModuleIcon = (module) => {
+  switch (module) {
+    case 'cer-generator':
+    case 'cer2v': // Corrected from 'cer2v ' to 'cer2v'
+      return <FileText className="h-4 w-4 text-green-600" />;
+    case 'ind-wizard':
+      return <FileText className="h-4 w-4 text-blue-600" />;
+    case 'cmc-wizard':
+    case 'cmc-module':
+      return <Beaker className="h-4 w-4 text-amber-600" />;
+    case 'study-architect':
+      return <ClipboardList className="h-4 w-4 text-orange-600" />;
+    case 'csr-intelligence': // Corrected from 'csr-intelligence ' to 'csr-intelligence'
+      return <Search className="h-4 w-4 text-teal-600" />;
+    case 'analytics':
+      return <BarChart2 className="h-4 w-4 text-indigo-600" />;
+    case 'trial-vault':
+    case 'vault':
+      return <Database className="h-4 w-4 text-slate-600" />;
+    default:
+      return <FileText className="h-4 w-4 text-gray-600" />;
+  }
+};
+
+const getBadgeVariant = (status) => {
+  switch (status) {
+    case 'completed':
+      return 'success'; // Assuming 'success' is a valid Badge variant
+    case 'in_progress':
+      return 'default';
+    case 'pending':
+      return 'secondary';
+    case 'not_started':
+      return 'outline';
+    case 'at_risk':
+      return 'destructive';
+    default:
+      return 'outline';
+  }
+};
+
+const getStatusDisplay = (status) => {
+  switch (status) {
+    case 'completed':
+      return 'Completed';
+    case 'in_progress':
+      return 'In Progress';
+    case 'pending':
+      return 'Pending';
+    case 'not_started':
+      return 'Not Started';
+    case 'at_risk':
+      return 'At Risk';
+    default:
+      return status ? status.charAt(0).toUpperCase() + status.slice(1).replace(/_/g, ' ') : 'Unknown';
+  }
+};
+
+const getDaysRemaining = (dueDate) => {
+  if (!dueDate) return 'N/A';
+  const today = new Date();
+  const due = new Date(dueDate);
+  // Set hours to 0 to compare dates only, avoiding issues with time of day
+  today.setHours(0, 0, 0, 0);
+  due.setHours(0, 0, 0, 0);
+  const diffTime = due.getTime() - today.getTime(); // Use getTime() for reliable difference
+  const diffDays = Math.ceil(diffTime / (1000 * 60 * 60 * 24));
+  return diffDays;
+};
+
+
+/**
+ * ProjectCard Component
+ * Displays individual project information.
+ * Merges functionality from both conflicting branches.
+ */
+const ProjectCard = ({ project, tasks, userId, orgId }) => {
+  const { openAssistant, setModuleContext } = useLumenAiAssistant(); // From main branch
+
+  // Task fetching logic from codex branch
+  const { tasks: fetchedTasks, isLoading: isLoadingTasks } = useCollaboration(
     project.id,
     project.module,
-    { loadOnMount: !tasks }
+    { loadOnMount: !tasks } // Only load if tasks are not pre-passed
   );
 
   const projectTasks = tasks || fetchedTasks || [];
 
   const nextAction = React.useMemo(() => {
     if (!projectTasks.length) return null;
-    return [...projectTasks].sort(
-      (a, b) => new Date(a.dueDate) - new Date(b.dueDate)
-    )[0];
+    // Filter out tasks that might not have a valid dueDate
+    const sortedTasks = projectTasks
+        .filter(task => task.dueDate && !isNaN(new Date(task.dueDate).getTime()))
+        .sort((a, b) => new Date(a.dueDate) - new Date(b.dueDate));
+    return sortedTasks.length > 0 ? sortedTasks[0] : null;
   }, [projectTasks]);
 
   const phaseName = React.useMemo(() => {
-    const type = RegulatoryProjectMap.getProjectType(project.type);
-    const phaseObj = type?.phases.find((p) => p.id === project.phase);
+    if (!project.type || !project.phase) return project.phase || 'N/A';
+    const typeDetails = RegulatoryProjectMap.getProjectType(project.type);
+    if (!typeDetails || !typeDetails.phases) return project.phase;
+    const phaseObj = typeDetails.phases.find((p) => p.id === project.phase);
     return phaseObj ? phaseObj.name : project.phase;
   }, [project.type, project.phase]);
 
+  const daysRemaining = getDaysRemaining(project.dueDate);
+
   return (
     <div
-      className="bg-white border rounded-lg shadow-sm hover:shadow transition-shadow p-4"
+      className="bg-white border rounded-lg shadow-sm hover:shadow-md transition-shadow p-4 flex flex-col justify-between" // Added flex-col and justify-between
     >
-      <div className="flex items-start justify-between mb-3">
-        <div>
-          <div className="flex items-center">
-            {getModuleIcon(project.module)}
-            <h3 className="ml-2 font-medium text-gray-800">{project.name}</h3>
+      <div> {/* Top section for project details */}
+        <div className="flex items-start justify-between mb-3">
+          <div>
+            <div className="flex items-center">
+              {getModuleIcon(project.module)}
+              <h3 className="ml-2 font-semibold text-gray-800 text-base">{project.name}</h3> {/* Increased font-semibold and text-base */}
+            </div>
+            <div className="flex items-center mt-1 text-xs text-gray-500">
+              <Clock className="h-3.5 w-3.5 mr-1" />
+              <span>
+                Due: {project.dueDate ? new Date(project.dueDate).toLocaleDateString('en-US', {
+                  month: 'short',
+                  day: 'numeric',
+                  year: 'numeric'
+                }) : 'N/A'}
+              </span>
+              {project.dueDate && (
+                <>
+                  <span className="mx-2">•</span>
+                  <span>
+                    {daysRemaining > 0 
+                      ? `${daysRemaining} day${daysRemaining === 1 ? '' : 's'} remaining`
+                      : daysRemaining === 0
+                      ? 'Due today'
+                      : `${Math.abs(daysRemaining)} day${Math.abs(daysRemaining) === 1 ? '' : 's'} overdue`
+                    }
+                  </span>
+                </>
+              )}
+            </div>
           </div>
-          <div className="flex items-center mt-1 text-xs text-gray-500">
-            <Clock className="h-3.5 w-3.5 mr-1" />
-            <span>
-              Due: {new Date(project.dueDate).toLocaleDateString('en-US', {
-                month: 'short',
-                day: 'numeric',
-                year: 'numeric'
-              })}
-            </span>
-            <span className="mx-2">•</span>
-            <span>{getDaysRemaining(project.dueDate)} days remaining</span>
+          <Badge variant={getBadgeVariant(project.status)} className="text-xs px-2 py-0.5"> {/* Adjusted badge padding */}
+            {getStatusDisplay(project.status)}
+          </Badge>
+        </div>
+
+        <div className="text-xs text-gray-600 mb-2">
+          Phase: <span className="font-medium">{phaseName}</span>
+        </div>
+
+        {isLoadingTasks && <div className="text-xs text-gray-500 mb-2">Loading tasks...</div>}
+        {nextAction && !isLoadingTasks && (
+          <div className="text-xs text-gray-600 mb-2">
+            Next: <span className="font-medium">{nextAction.title}</span> (due{' '}
+            {new Date(nextAction.dueDate).toLocaleDateString('en-US', {
+              month: 'short',
+              day: 'numeric'
+            })})
           </div>
-        </div>
-        <Badge variant={getBadgeVariant(project.status)}>
-          {getStatusDisplay(project.status)}
-        </Badge>
+        )}
+        {!nextAction && !isLoadingTasks && projectTasks.length === 0 && (
+            <div className="text-xs text-gray-500 mb-2">No upcoming tasks.</div>
+        )}
+
+
+        <div className="mb-4">
+          <div className="flex justify-between items-center text-xs mb-1 text-gray-600">
+            <span>Progress</span>
+            <span>{project.progress || 0}%</span>
+          </div>
+          <Progress value={project.progress || 0} className="h-2" />
+        </div>
       </div>
 
-      <div className="text-xs text-gray-600 mb-2">
-        Phase: {phaseName || 'N/A'}
-      </div>
-
-      {nextAction && (
-        <div className="text-xs text-gray-600 mb-2">
-          Next: {nextAction.title} (due{' '}
-          {new Date(nextAction.dueDate).toLocaleDateString('en-US', {
-            month: 'short',
-            day: 'numeric'
-          })})
-        </div>
-      )}
-
-      <div className="mb-4">
-        <div className="flex justify-between items-center text-xs mb-1">
-          <span>Progress</span>
-          <span>{project.progress}%</span>
-        </div>
-        <Progress value={project.progress} className="h-2" />
-      </div>
-
-      <div className="flex justify-between items-center">
+      {/* Bottom section for actions and priority */}
+      <div className="flex justify-between items-center mt-auto pt-3 border-t border-gray-100"> {/* Added mt-auto, pt-3, border-t */}
         <div className="flex items-center">
-          <div className="flex items-center space-x-1">
-            <Badge
-              variant="outline"
-              className={
-                project.priority === 'high'
-                  ? 'text-red-700 border-red-200 bg-red-50'
-                  : project.priority === 'medium'
-                  ? 'text-amber-700 border-amber-200 bg-amber-50'
-                  : 'text-green-700 border-green-200 bg-green-50'
-              }
-            >
-              {project.priority.charAt(0).toUpperCase() + project.priority.slice(1)}{' '}
-              Priority
-            </Badge>
-          </div>
-        </div>
-        <Button variant="ghost" size="sm" className="text-primary">
-          <span>View Details</span>
-          <ChevronRight className="ml-1 h-4 w-4" />
-        </Button>
+          <Badge
+            variant="outline"
+            className={
+              `text-xs px-2 py-0.5 ${project.priority === 'high'
+                ? 'text-red-700 border-red-300 bg-red-50'
+                : project.priority === 'medium'
+                ? 'text-amber-700 border-amber-300 bg-amber-50'
+                : 'text-green-700 border-green-300 bg-green-50'}`
+            }
+          >
+            {project.priority ? project.priority.charAt(0).toUpperCase() + project.priority.slice(1) : 'Normal'} Priority
+          </Badge>
+        </div>
+        <div className="flex items-center space-x-2">
+          <Button
+            variant="outline"
+            size="sm"
+            className="text-xs" // Ensure button text is small
+            onClick={() => {
+              setModuleContext({ module: 'project-manager', context: { projectId: project.id, userId, orgId } });
+              openAssistant();
+            }}
+          >
+            Ask Lumen AI
+          </Button>
+          <Button variant="ghost" size="sm" className="text-primary text-xs"> {/* Ensure button text is small */}
+            <span>View Details</span>
+            <ChevronRight className="ml-1 h-4 w-4" />
+          </Button>
+        </div>
       </div>
     </div>
   );
 };
 
-const ProjectManagerGrid = ({ projects = [], tasksByProject = {} }) => {
-=======
-const ProjectManagerGrid = ({ projects = [], userId, orgId }) => {
-  const { openAssistant, setModuleContext } = useLumenAiAssistant();
->>>>>>> ecd5a0fb
-  // Get appropriate icon based on module
-  const getModuleIcon = (module) => {
-    switch (module) {
-      case 'cer-generator':
-      case 'cer2v':
-        return <FileText className="h-4 w-4 text-green-600" />;
-      case 'ind-wizard':
-        return <FileText className="h-4 w-4 text-blue-600" />;
-      case 'cmc-wizard':
-      case 'cmc-module':
-        return <Beaker className="h-4 w-4 text-amber-600" />;
-      case 'study-architect':
-        return <ClipboardList className="h-4 w-4 text-orange-600" />;
-      case 'csr-intelligence':
-        return <Search className="h-4 w-4 text-teal-600" />;
-      case 'analytics':
-        return <BarChart2 className="h-4 w-4 text-indigo-600" />;
-      case 'trial-vault':
-      case 'vault':
-        return <Database className="h-4 w-4 text-slate-600" />;
-      default:
-        return <FileText className="h-4 w-4 text-gray-600" />;
-    }
-  };
-
-  // Get badge variant based on status
-  const getBadgeVariant = (status) => {
-    switch (status) {
-      case 'completed':
-        return 'success';
-      case 'in_progress':
-        return 'default';
-      case 'pending':
-        return 'secondary';
-      case 'not_started':
-        return 'outline';
-      case 'at_risk':
-        return 'destructive';
-      default:
-        return 'outline';
-    }
-  };
-
-  // Status display text
-  const getStatusDisplay = (status) => {
-    switch (status) {
-      case 'completed':
-        return 'Completed';
-      case 'in_progress':
-        return 'In Progress';
-      case 'pending':
-        return 'Pending';
-      case 'not_started':
-        return 'Not Started';
-      case 'at_risk':
-        return 'At Risk';
-      default:
-        return status.charAt(0).toUpperCase() + status.slice(1).replace('_', ' ');
-    }
-  };
-
-  // Calculate days remaining
-  const getDaysRemaining = (dueDate) => {
-    const today = new Date();
-    const due = new Date(dueDate);
-    const diffTime = due - today;
-    const diffDays = Math.ceil(diffTime / (1000 * 60 * 60 * 24));
-    return diffDays;
-  };
-
+
+/**
+ * ProjectManagerGrid Component
+ * Displays a grid of projects.
+ */
+const ProjectManagerGrid = ({ projects = [], tasksByProject = {}, userId, orgId }) => {
   if (!projects || projects.length === 0) {
     return (
-      <div className="text-center p-8">
-        <FileText className="h-12 w-12 mx-auto text-gray-300" />
-        <h3 className="mt-4 text-lg font-medium text-gray-600">No Projects Found</h3>
-        <p className="mt-1 text-gray-500">There are no projects to display.</p>
+      <div className="text-center p-8 border rounded-lg bg-gray-50"> {/* Added some styling */}
+        <FileText className="h-12 w-12 mx-auto text-gray-400" /> {/* Made icon larger and lighter */}
+        <h3 className="mt-4 text-lg font-medium text-gray-700">No Projects Found</h3>
+        <p className="mt-1 text-sm text-gray-500">There are no projects to display at this time.</p>
       </div>
     );
   }
 
   return (
-    <div className="grid grid-cols-1 md:grid-cols-2 gap-4">
+    <div className="grid grid-cols-1 md:grid-cols-2 lg:grid-cols-3 gap-4"> {/* Added lg:grid-cols-3 */}
       {projects.map((project) => (
         <ProjectCard
           key={project.id}
-<<<<<<< HEAD
           project={project}
-          tasks={tasksByProject[project.id]}
+          tasks={tasksByProject ? tasksByProject[project.id] : undefined} // Pass tasks for the specific project
+          userId={userId} // Pass userId for Lumen AI
+          orgId={orgId}   // Pass orgId for Lumen AI
         />
-=======
-          className="bg-white border rounded-lg shadow-sm hover:shadow transition-shadow p-4"
-        >
-          <div className="flex items-start justify-between mb-3">
-            <div>
-              <div className="flex items-center">
-                {getModuleIcon(project.module)}
-                <h3 className="ml-2 font-medium text-gray-800">{project.name}</h3>
-              </div>
-              <div className="flex items-center mt-1 text-xs text-gray-500">
-                <Clock className="h-3.5 w-3.5 mr-1" />
-                <span>
-                  Due: {new Date(project.dueDate).toLocaleDateString('en-US', {
-                    month: 'short',
-                    day: 'numeric',
-                    year: 'numeric'
-                  })}
-                </span>
-                <span className="mx-2">•</span>
-                <span>{getDaysRemaining(project.dueDate)} days remaining</span>
-              </div>
-            </div>
-            <Badge variant={getBadgeVariant(project.status)}>
-              {getStatusDisplay(project.status)}
-            </Badge>
-          </div>
-
-          <div className="mb-4">
-            <div className="flex justify-between items-center text-xs mb-1">
-              <span>Progress</span>
-              <span>{project.progress}%</span>
-            </div>
-            <Progress value={project.progress} className="h-2" />
-          </div>
-
-          <div className="flex justify-between items-center">
-            <div className="flex items-center">
-              <div className="flex items-center space-x-1">
-                <Badge
-                  variant="outline"
-                  className={
-                    project.priority === 'high'
-                      ? 'text-red-700 border-red-200 bg-red-50'
-                      : project.priority === 'medium'
-                      ? 'text-amber-700 border-amber-200 bg-amber-50'
-                      : 'text-green-700 border-green-200 bg-green-50'
-                  }
-                >
-                  {project.priority.charAt(0).toUpperCase() + project.priority.slice(1)} Priority
-                </Badge>
-              </div>
-            </div>
-            <div className="flex items-center space-x-2">
-              <Button
-                variant="outline"
-                size="sm"
-                onClick={() => {
-                  setModuleContext({ module: 'project-manager', context: { userId, orgId } });
-                  openAssistant();
-                }}
-              >
-                Ask Lumen AI
-              </Button>
-              <Button variant="ghost" size="sm" className="text-primary">
-                <span>View Details</span>
-                <ChevronRight className="ml-1 h-4 w-4" />
-              </Button>
-            </div>
-          </div>
-        </div>
->>>>>>> ecd5a0fb
       ))}
     </div>
   );
