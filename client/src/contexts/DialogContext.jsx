--- conflicted
+++ resolved
@@ -34,11 +34,7 @@
     }, 300);
   };
 
-<<<<<<< HEAD
-  // Helper to fully reset dialog state without delay
-=======
   // Immediately close any open dialog and clear its state
->>>>>>> d2b7231e
   const resetDialogs = () => {
     setIsOpen(false);
     setDialogType(null);
