--- conflicted
+++ resolved
@@ -68,11 +68,6 @@
   Eye,
   ChevronDown,
   ChevronRight,
-<<<<<<< HEAD
-  FilePdf,
-  FileSpreadsheet,
-=======
->>>>>>> 86a5e0d9
   ChevronLeft,
   Table,
   BarChart3,
@@ -5021,36 +5016,11 @@
                     </div>
                     
                     <div className="border rounded-md p-4">
-<<<<<<< HEAD
-                      <div className="flex justify-between items-center mb-3">
-                        <h4 className="font-medium text-sm">Compliance Findings</h4>
-                        {multiRegionResults && (
-                          <div className="flex space-x-1">
-                            <Button 
-                              size="sm" 
-                              variant="outline" 
-                              className="h-7 text-xs" 
-                              onClick={() => exportComplianceReport('pdf')}
-                            >
-                              <FilePdf className="h-3 w-3 mr-1" />
-                              Export PDF
-                            </Button>
-                            <Button 
-                              size="sm" 
-                              variant="outline" 
-                              className="h-7 text-xs" 
-                              onClick={() => exportComplianceReport('csv')}
-                            >
-                              <FileSpreadsheet className="h-3 w-3 mr-1" />
-                              Export CSV
-                            </Button>
-=======
                       <h4 className="font-medium text-sm mb-3">Missing Required Elements</h4>
                       <ul className="space-y-2 text-sm">
                         <li className="flex items-start">
                           <div className="w-5 h-5 rounded-full bg-amber-100 text-amber-700 flex items-center justify-center flex-shrink-0 mr-2 mt-0.5">
                             <span className="text-xs">!</span>
->>>>>>> 86a5e0d9
                           </div>
                           <div>Comprehensive risk-benefit analysis in section 2.5.6</div>
                         </li>
