// /client/src/App.jsx
import React, { useState, useEffect, lazy, Suspense } from 'react'; // Added React import
import { QueryClientProvider } from '@tanstack/react-query';
import { Switch, Route, useLocation } from 'wouter';
import { Button } from '@/components/ui/button'; // Assuming this path is correct
import queryClient from './lib/queryClient'; // Assuming this path is correct
import { TenantProvider } from './contexts/TenantContext.tsx';
import { LumenAiAssistantProvider } from './contexts/LumenAiAssistantContext';
import { LumenAiAssistantContainer } from '@/components/ai/LumenAiAssistantContainer';

// Import stability utilities
import freezeDetection from '@/utils/freezeDetection';
import networkResilience from '@/utils/networkResilience';
import memoryManagement from '@/utils/memoryManagement';
import StabilityEnabledLayout from '@/components/layout/StabilityEnabledLayout';
// import { initializeMemoryOptimization } from './utils/memoryOptimizer'; // This was commented out, assuming intentionally
// import StabilityEnabler from './components/layout/StabilityEnabler'; // This was commented out, assuming intentionally

// Core navigation component (loaded immediately)
import UnifiedTopNavV3 from './components/navigation/UnifiedTopNavV3';
import { ErrorBoundary } from './ErrorBoundary.jsx';
import { ModuleErrorBoundary } from './components/ui/error-boundary.jsx';

// Loading component for lazy-loaded routes
const LoadingPage = () => (
  <div className="flex flex-col items-center justify-center p-8 h-screen">
    <div className="animate-spin h-12 w-12 border-4 border-blue-600 border-t-transparent rounded-full mb-4"></div>
    <p className="text-gray-600">Loading...</p>
  </div>
);

// Eagerly load the landing pages for faster initial render
import ClientPortalLanding from './pages/ClientPortalLanding';
import HomeLanding from './pages/HomeLanding';

// Placeholder import for SubmissionBuilder - REPLACE WITH ACTUAL PATH
const SubmissionBuilder = lazy(() => import('./modules/SubmissionBuilder')); // Added placeholder

// Lazy load all other pages grouped by related functionality
// CER-related pages
const CERPage = lazy(() => import('./pages/CerPage'));
const CERV2Page = lazy(() => import('./pages/CERV2Page'));
const CerGeneratorLandingPage = lazy(() => import('./pages/CerGeneratorLandingPage'));
const CerGenerator = lazy(() => import('./modules/CerGenerator'));

// CMC-related pages
const CmcWizard = lazy(() => import('./modules/CmcWizard'));
const CMCPage = lazy(() => import('./pages/CMCPage'));

// CSR-related pages
const CsrAnalyzer = lazy(() => import('./modules/CsrAnalyzer'));
const CSRPage = lazy(() => import('./pages/CSRPage'));
const CSRLibraryPage = lazy(() => import('./pages/CSRLibraryPage'));

// Vault-related pages
const Vault = lazy(() => import('./modules/Vault')); // This import seems unused, VaultPage is used in routes
const VaultPage = lazy(() => import('./pages/VaultPage'));
const VaultTestPage = lazy(() => import('./pages/VaultTestPage'));
const VaultDocumentViewer = lazy(() => import('./components/vault/VaultDocumentViewer')); // This import seems unused

// CoAuthor and Canvas-related pages
const CoAuthor = lazy(() => import('./pages/CoAuthor'));
const CanvasPage = lazy(() => import('./pages/CanvasPage'));
const TimelinePage = lazy(() => import('./pages/TimelinePage'));
const ModuleSectionEditor = lazy(() => import('./components/ModuleSectionEditor')); // This import seems unused


// eCTD Co-Author Module subpages
const ValidationDashboard = lazy(() => import('./pages/ValidationDashboard'));

const DocumentTemplates = lazy(() => import('./pages/DocumentTemplates'));
const ProjectManagerPage = lazy(() => import('./pages/ProjectManagerPage'));
const DocumentViewer = lazy(() => import('./pages/DocumentViewer')); // This import seems unused

// Regulatory-related pages (excluding Regulatory Submissions Hub)
const RegulatoryRiskDashboard = lazy(() => import('./pages/RegulatoryRiskDashboard'));
const EnhancedRegulatoryDashboard = lazy(() => import('./pages/EnhancedRegulatoryDashboard')); // This import seems unused
const RegulatoryDashboard = lazy(() => import('./pages/RegulatoryDashboard'));
const RegulatoryIntelligenceHub = lazy(() => import('./pages/RegulatoryIntelligenceHub'));
const RegulatoryAITestPage = lazy(() => import('./pages/RegulatoryAITestPage'));

// IND Wizard pages (no Submission Builder)
const IndWizard = lazy(() => import('./pages/INDWizardFixed'));
const INDFullSolution = lazy(() => import('./pages/INDFullSolution'));
const Module1AdminPage = lazy(() => import('./modules/Module1AdminPage'));
const Module2SummaryPage = lazy(() => import('./modules/Module2SummaryPage'));
const Module3QualityPage = lazy(() => import('./modules/Module3QualityPage'));
const Module4NonclinicalPage = lazy(() => import('./modules/Module4NonclinicalPage'));
const Module5ClinicalPage = lazy(() => import('./modules/Module5ClinicalPage'));

// Study and Protocol-related pages
const StudyArchitect = lazy(() => import('./modules/StudyArchitect')); // This import seems unused
const StudyArchitectPage = lazy(() => import('./pages/StudyArchitectPage'));
const ProtocolDesignerPage = lazy(() => import('./pages/ProtocolDesignerPage'));

// Analytics and Dashboard pages
const AnalyticsDashboard = lazy(() => import('./modules/AnalyticsDashboard'));
const ModuleDashboard = lazy(() => import('./pages/ModuleDashboard'));
const ProjectManagerFullScreen = lazy(() => import('./pages/ProjectManagerFullScreen'));

// Other utility pages
const ContextDemoPage = lazy(() => import('./pages/ContextDemoPage'));
const BlueprintPage = lazy(() => import('./pages/BlueprintPage'));
const CitationManagerPage = lazy(() => import('./pages/CitationManagerPage'));
const AuditPage = lazy(() => import('./pages/AuditPage'));
const SignaturePage = lazy(() => import('./pages/SignaturePage'));
const SubmissionStorylineDemoPage = lazy(() => import('./pages/SubmissionStorylineDemoPage'));

// Enhanced Template System
const EnhancedDocumentTemplates = lazy(() => import('./pages/EnhancedDocumentTemplates'));
const CollaborativeTemplateWorkspace = lazy(() => import('./pages/CollaborativeTemplateWorkspace'));

// Analytical and Stability modules
const AnalyticalMethodsStubPage = lazy(() => import('./pages/AnalyticalMethodsStubPage'));
const ComparabilityStudiesStubPage = lazy(() => import('./pages/ComparabilityStudiesStubPage'));
const StabilityStudiesStubPage = lazy(() => import('./pages/StabilityStudiesStubPage'));
const ShelfLifePredictorStubPage = lazy(() => import('./pages/ShelfLifePredictorStubPage'));
const ReportsPage = lazy(() => import('./pages/ReportsPage'));

// Tenant Management, Client Management and Settings Pages
const TenantManagement = lazy(() => import('./pages/TenantManagement'));
const ClientManagement = lazy(() => import('./pages/ClientManagement'));
const Settings = lazy(() => import('./pages/Settings'));

// 510(k) Automation is now fully integrated into CERV2Page
// Standalone FDA510k pages have been permanently removed

function App() {
  // Default tab for the UnifiedTopNavV3 component
  const [activeTab, setActiveTab] = useState('RiskHeatmap');

  // Get current location to determine when to show the unified nav
  const [location] = useLocation();

  // Initialize stability measures
  useEffect(() => {
    console.log('🛡️ Initializing application stability measures...');

    // Initialize freeze detection
    freezeDetection.initFreezeDetection();

    // Initialize network resilience
    networkResilience.initNetworkResilience();

    // Initialize memory management
    memoryManagement.setupMemoryMonitoring();

    // Make utilities available globally for emergency debugging
    window.stabilityUtils = {
      freezeDetection,
      networkResilience,
      memoryManagement
    };

    console.log('✅ Application stability measures initialized');

    // Clean up on unmount (though App should never unmount in normal operation)
    return () => {
      freezeDetection.cleanupFreezeDetection();
      networkResilience.cleanupNetworkResilience();
      // Assuming memoryManagement does not need explicit cleanup or handles it internally
    };
  }, []); // Empty dependency array ensures this runs only once on mount

  // Check if we're on the landing page, regulatory hub, coauthor pages, or dashboard (which have their own navigation)
  const isLandingPage = location === '/' || location === '/client-portal';
  const isRegulatoryHub = location === '/regulatory-intelligence-hub' ||
                          location === '/client-portal/regulatory-intel';
  const isCoAuthorPage = location === '/coauthor' ||
                         location.startsWith('/coauthor/') ||
                         location === '/canvas' ||
                         location === '/timeline';
  const isDashboardPage = location === '/dashboard';
  // Ensure CERV2 pages are NOT excluded from the navigation
  const isCERV2Page = location === '/cerv2' || location.startsWith('/cerv2/');

  // Always show navigation for CERV2 pages or if none of the other specific conditions are met
  const shouldShowNav = isCERV2Page || (!isLandingPage && !isRegulatoryHub && !isCoAuthorPage && !isDashboardPage);

  // Removed redundant useEffect that only logged "✅ Application stability measures initialized"

  return (
    <ModuleErrorBoundary>
      <ErrorBoundary>
        <QueryClientProvider client={queryClient}>
          <TenantProvider>
            <LumenAiAssistantProvider>
              {/* Wrap the entire application in the StabilityEnabledLayout */}
              <StabilityEnabledLayout>
              {/* Only show the UnifiedTopNavV3 if conditions are met */}
              {shouldShowNav && (
                <UnifiedTopNavV3 activeTab={activeTab} onTabChange={setActiveTab} />
              )}
              <div className={
                isLandingPage ? "p-4" : 
                isRegulatoryHub ? "p-0" : 
                isCoAuthorPage ? "p-0" : // No padding for CoAuthor pages
                isDashboardPage ? "p-0" : // No padding for Dashboard page
                "p-4 mt-24" // Default padding and margin-top for pages with the nav bar
              }>
<<<<<<< HEAD
              <Switch>
              {/* Main Landing Page is the default entry point */}
              <Route path="/" component={HomeLanding} />
              
              {/* Client Portal becomes a secondary entry point */}
              <Route path="/client-portal" component={ClientPortalLanding} />

              {/* Client Portal Sub-Pages */}
              <Route path="/client-portal/vault" component={VaultPage} />
              <Route path="/client-portal/regulatory-intel" component={RegulatoryIntelligenceHub} />
              <Route path="/client-portal/cer-generator" component={CERV2Page} />
              <Route path="/client-portal/cmc-wizard" component={CmcWizard} />
              <Route path="/client-portal/csr-analyzer" component={CSRPage} />
              <Route path="/client-portal/study-architect" component={StudyArchitectPage} />
              <Route path="/client-portal/analytics" component={AnalyticsDashboard} />
              {/* 510k functionality is now integrated in CERV2Page */}
              <Route path="/client-portal/510k">
                {() => <CERV2Page initialDocumentType="510k" initialActiveTab="predicates" />}
              </Route>
              <Route path="/client-portal/510k-dashboard">
                {() => <CERV2Page initialDocumentType="510k" initialActiveTab="predicates" />}
              </Route>
              <Route path="/client-portal/client-management">
                {() => (
                  <Suspense fallback={<LoadingPage />}>
                    <ClientManagement />
                  </Suspense>
                )}
              </Route>

              {/* Module Dashboard */}
              <Route path="/dashboard" component={ModuleDashboard} />

              {/* Full Screen Project Manager */}
              <Route path="/project-manager" component={ProjectManagerFullScreen} />

              {/* IND Wizard Routes - ALWAYS USE THE INDWIZARDFIXED (VERSION 5.0) IMPLEMENTATION */}
              <Route path="/ind-wizard" component={IndWizard} /> {/* Using fixed implementation */}
              <Route path="/ind-full-solution" component={INDFullSolution} />

              {/* Client Portal IND Wizard Route - ALWAYS USE THE INDWIZARDFIXED (VERSION 5.0) IMPLEMENTATION */}
              <Route path="/client-portal/ind-wizard" component={IndWizard} /> {/* Using fixed implementation */}

              {/* Other Module Pages */}
              <Route path="/cer-generator" component={CERPage} />
              <Route path="/cmc-wizard" component={CmcWizard} />
              <Route path="/csr-analyzer" component={CSRPage} />
              <Route path="/vault" component={VaultPage} /> {/* Use VaultPage which includes VaultDocumentViewer */}
              <Route path="/vault-page" component={VaultPage} />
              <Route path="/vault-test" component={VaultTestPage} /> {/* Add route for test page */}
              <Route path="/context-demo" component={ContextDemoPage} /> {/* Add our context demo page */}
              <Route path="/coauthor" component={CoAuthor} /> {/* Add our CoAuthor page */}
              <Route path="/coauthor/timeline" component={CoAuthor} /> {/* CoAuthor timeline tab */}
              <Route path="/coauthor/ask-lumen" component={CoAuthor} /> {/* CoAuthor Ask Lumen tab */}
              <Route path="/coauthor/canvas" component={CoAuthor} /> {/* CoAuthor Canvas Workbench tab */}
              
              {/* eCTD Co-Author Module Subpages */}

              <Route path="/coauthor/validation" component={ValidationDashboard} /> {/* eCTD Validation Dashboard */}
              <Route path="/coauthor/templates" component={DocumentTemplates} /> {/* Document Templates Library */}
              <Route path="/templates" component={EnhancedDocumentTemplates} /> {/* Enhanced Document Templates Library */}
              <Route path="/template-workspace" component={CollaborativeTemplateWorkspace} /> {/* Collaborative Template Workspace */}
              <Route path="/client-portal/templates" component={EnhancedDocumentTemplates} /> {/* Client Portal Templates */}


              <Route path="/canvas" component={CanvasPage} /> {/* Canvas page route */}
              <Route path="/timeline" component={TimelinePage} /> {/* Timeline page route */}
              <Route path="/protocol" component={ProtocolDesignerPage} /> {/* Protocol Designer page route */}
              {/* All 510k functionality is integrated in CERV2Page */}
              <Route path="/510k">
                {() => <CERV2Page initialDocumentType="510k" initialActiveTab="predicates" />}
              </Route>
              <Route path="/510k-dashboard">
                {() => <CERV2Page initialDocumentType="510k" initialActiveTab="predicates" />}
              </Route>
              <Route path="/csr" component={CSRPage} /> {/* CSR Deep Intelligence page route */}
              <Route path="/csr-library" component={CSRLibraryPage} /> {/* CSR Library page route */}
              <Route path="/cmc" component={CMCPage} /> {/* CMC Module page route */}
              <Route path="/cer" component={CERPage} /> {/* CER Generator page route */}
              <Route path="/cerV2" component={CERV2Page} /> {/* Advanced CER Generator page route */}
              <Route path="/cerv2" component={CERV2Page} /> {/* Additional lowercase route for Advanced CER Generator */}
              <Route path="/cerv2/info" component={CerGeneratorLandingPage} /> {/* CER Generator Landing page with detailed info */}
              <Route path="/blueprint" component={BlueprintPage} /> {/* Blueprint Generator page route */}
              <Route path="/citations" component={CitationManagerPage} /> {/* Citation Manager page route */}
              <Route path="/audit" component={AuditPage} /> {/* Audit Trail page route */}
              <Route path="/signature" component={SignaturePage} /> {/* Digital Signature page route */}
              <Route path="/study-architect" component={StudyArchitectPage} />
              <Route path="/analytics" component={AnalyticsDashboard} />
              <Route path="/regulatory-risk-dashboard" component={RegulatoryRiskDashboard} />
              <Route path="/regulatory-intelligence-hub" component={RegulatoryIntelligenceHub} />
              <Route path="/regulatory-dashboard" component={RegulatoryDashboard} />
              <Route path="/regulatory-ai-test">
                {() => (
                  <Suspense fallback={<LoadingPage />}>
                    <RegulatoryAITestPage />
                  </Suspense>
                )}
              </Route> {/* Test page for Regulatory AI queries */}
              {/* Regulatory Submissions Hub removed as requested */}
              {/* Removed Regulatory Submissions Hub as requested */}

              {/* IND Wizard Module Routes - Now integrated into the unified Submission Builder */}
              {/* These direct module routes help users navigate directly to specific CTD modules */}
              <Route path="/module-1">
                {() => (
                  <Suspense fallback={<LoadingPage />}>
                    <Module1AdminPage />
                  </Suspense>
                )}
              </Route>
              <Route path="/module-2">
                {() => (
                  <Suspense fallback={<LoadingPage />}>
                    <Module2SummaryPage />
                  </Suspense>
                )}
              </Route>
              <Route path="/module-3">
                {() => (
                  <Suspense fallback={<LoadingPage />}>
                    <Module3QualityPage />
                  </Suspense>
                )}
              </Route>
              <Route path="/module-4">
                {() => (
                  <Suspense fallback={<LoadingPage />}>
                    <Module4NonclinicalPage />
                  </Suspense>
                )}
              </Route>
              <Route path="/module-5">
                {() => (
                  <Suspense fallback={<LoadingPage />}>
                    <Module5ClinicalPage />
                  </Suspense>
                )}
              </Route>
              <Route path="/ind-wizard/module-3">
                {() => (
                  <Suspense fallback={<LoadingPage />}>
                    <Module3QualityPage />
                  </Suspense>
                )}
              </Route>
              <Route path="/ind-wizard/module-4">
                {() => (
                  <Suspense fallback={<LoadingPage />}>
                    <Module4NonclinicalPage />
                  </Suspense>
                )}
              </Route>

              {/* Analytical Control & Method Management Routes */}
              <Route path="/analytical" component={AnalyticalMethodsStubPage} />
              <Route path="/comparability" component={ComparabilityStudiesStubPage} />

              {/* Stability Study Management Routes */}
              <Route path="/stability" component={StabilityStudiesStubPage} />
              <Route path="/stability/shelf-life-predictor" component={ShelfLifePredictorStubPage} />

              {/* Reports Module Routes */}
              <Route path="/reports" component={ReportsPage} />
              <Route path="/cer-reports" component={ReportsPage} />
              <Route path="/cerv2/reports" component={ReportsPage} />

              {/* Tenant Management Route */}
              <Route path="/tenant-management">
                {() => (
                  <Suspense fallback={<LoadingPage />}>
                    <TenantManagement />
                  </Suspense>
                )}
              </Route>

              {/* Client Management & Settings Routes */}
              <Route path="/client-management">
                {() => (
                  <Suspense fallback={<LoadingPage />}>
                    <ClientManagement />
                  </Suspense>
                )}
              </Route>
              <Route path="/settings">
                {() => (
                  <Suspense fallback={<LoadingPage />}>
                    <Settings />
                  </Suspense>
                )}
              </Route>

              {/* Unified Submission Builder routes (combines eCTD and IND Wizard) */}
              <Route path="/ectd-planner">
                {() => (
                  <Suspense fallback={<LoadingPage />}>
                    <SubmissionBuilder initialModule="ectd" />
                  </Suspense>
                )}
              </Route>
              <Route path="/module-1">
                {() => (
                  <Suspense fallback={<LoadingPage />}>
                    <SubmissionBuilder initialModule="m1" />
                  </Suspense>
                )}
              </Route>
              <Route path="/module-2">
                {() => (
                  <Suspense fallback={<LoadingPage />}>
                    <SubmissionBuilder initialModule="m2" />
                  </Suspense>
                )}
              </Route>
              <Route path="/module-3">
                {() => (
                  <Suspense fallback={<LoadingPage />}>
                    <SubmissionBuilder initialModule="m3" />
                  </Suspense>
                )}
              </Route>
              <Route path="/module-4">
                {() => (
                  <Suspense fallback={<LoadingPage />}>
                    <SubmissionBuilder initialModule="m4" />
                  </Suspense>
                )}
              </Route>
              <Route path="/module-5">
                {() => (
                  <Suspense fallback={<LoadingPage />}>
                    <SubmissionBuilder initialModule="m5" />
                  </Suspense>
                )}
              </Route>
              <Route path="/ectd-module">
                {() => (
                  <Suspense fallback={<LoadingPage />}>
                    <SubmissionBuilder />
                  </Suspense>
                )}
              </Route>

              {/* Error fallback and catch-all routes for specific modules */}
              <Route path="/cer-*">
                {() => (
                  <div className="flex flex-col items-center justify-center p-8">
                    <h2 className="text-2xl font-bold mb-4 text-indigo-700">Redirecting to CER Generator</h2>
                    <p className="mb-4 text-gray-600">The URL you're trying to access is being redirected to the CER Generator module.</p>
                    <Button 
                      onClick={() => window.location.href = '/cerv2'}
                      className="bg-indigo-600 hover:bg-indigo-700 text-white px-4 py-2 rounded"
                    >
                      Go to CER Generator
                    </Button>
                  </div>
                )}
              </Route>

              {/* CER Generator catch-all routes */}
              <Route path="/cer-generator/*">
                {() => <CERV2Page />}
              </Route>
              <Route path="/client-portal/cer-generator/*">
                {() => <CERV2Page />}
              </Route>
              <Route path="/cerv2/*">
                {() => <CERV2Page />}
              </Route>
              <Route path="/cerV2/*">
                {() => <CERV2Page />}
              </Route>

              {/* Default Redirect to Client Portal */}
              <Route>
                {() => {
                  // Automatically redirect to client portal
                  window.location.href = '/client-portal';
                  return (
                    <div className="flex flex-col items-center justify-center p-8">
                      <h2 className="text-xl font-medium mb-4">Redirecting to Client Portal...</h2>
                      <div className="animate-spin h-8 w-8 border-4 border-blue-600 border-t-transparent rounded-full"></div>
                    </div>
                  );
                }}
              </Route>
            </Switch>
=======
              <Suspense fallback={<LoadingPage />}> {/* Moved Suspense to wrap Switch for all lazy routes */}
                <Switch>
                  {/* Main Landing Page is the default entry point */}
                  <Route path="/" component={HomeLanding} />
                  
                  {/* Client Portal becomes a secondary entry point */}
                  <Route path="/client-portal" component={ClientPortalLanding} />

                  {/* Client Portal Sub-Pages */}
                  <Route path="/client-portal/vault" component={VaultPage} />
                  <Route path="/client-portal/regulatory-intel" component={RegulatoryIntelligenceHub} />
                  <Route path="/client-portal/cer-generator" component={CERV2Page} />
                  <Route path="/client-portal/cmc-wizard" component={CmcWizard} />
                  <Route path="/client-portal/csr-analyzer" component={CSRPage} />
                  <Route path="/client-portal/study-architect" component={StudyArchitectPage} />
                  <Route path="/client-portal/analytics" component={AnalyticsDashboard} />
                  {/* 510k functionality is now integrated in CERV2Page */}
                  <Route path="/client-portal/510k">
                    {() => <CERV2Page initialDocumentType="510k" initialActiveTab="predicates" />}
                  </Route>
                  <Route path="/client-portal/510k-dashboard">
                    {() => <CERV2Page initialDocumentType="510k" initialActiveTab="predicates" />}
                  </Route>
                  <Route path="/client-portal/client-management" component={ClientManagement} />
                  
                  {/* Module Dashboard */}
                  <Route path="/dashboard" component={ModuleDashboard} />

                  {/* IND Wizard Routes - ALWAYS USE THE INDWIZARDFIXED (VERSION 5.0) IMPLEMENTATION */}
                  <Route path="/ind-wizard" component={IndWizard} /> {/* Using fixed implementation */}
                  <Route path="/ind-full-solution" component={INDFullSolution} />

                  {/* Client Portal IND Wizard Route - ALWAYS USE THE INDWIZARDFIXED (VERSION 5.0) IMPLEMENTATION */}
                  <Route path="/client-portal/ind-wizard" component={IndWizard} /> {/* Using fixed implementation */}

                  {/* Other Module Pages */}
                  <Route path="/cer-generator" component={CERPage} />
                  <Route path="/cmc-wizard" component={CmcWizard} />
                  <Route path="/csr-analyzer" component={CSRPage} />
                  <Route path="/vault" component={VaultPage} /> {/* Use VaultPage which includes VaultDocumentViewer */}
                  <Route path="/vault-page" component={VaultPage} />
                  <Route path="/vault-test" component={VaultTestPage} /> {/* Add route for test page */}
                  <Route path="/context-demo" component={ContextDemoPage} /> {/* Add our context demo page */}
                  <Route path="/coauthor" component={CoAuthor} /> {/* Add our CoAuthor page */}
                  <Route path="/coauthor/timeline" component={CoAuthor} /> {/* CoAuthor timeline tab */}
                  <Route path="/coauthor/ask-lumen" component={CoAuthor} /> {/* CoAuthor Ask Lumen tab */}
                  <Route path="/coauthor/canvas" component={CoAuthor} /> {/* CoAuthor Canvas Workbench tab */}
                  
                  {/* eCTD Co-Author Module Subpages */}
                  <Route path="/coauthor/validation" component={ValidationDashboard} /> {/* eCTD Validation Dashboard */}
                  <Route path="/coauthor/templates" component={DocumentTemplates} /> {/* Document Templates Library */}
                  <Route path="/templates" component={EnhancedDocumentTemplates} /> {/* Enhanced Document Templates Library */}
                  <Route path="/template-workspace" component={CollaborativeTemplateWorkspace} /> {/* Collaborative Template Workspace */}
                  <Route path="/client-portal/templates" component={EnhancedDocumentTemplates} /> {/* Client Portal Templates */}

                  <Route path="/canvas" component={CanvasPage} /> {/* Canvas page route */}
                  <Route path="/timeline" component={TimelinePage} /> {/* Timeline page route */}
                  <Route path="/protocol" component={ProtocolDesignerPage} /> {/* Protocol Designer page route */}
                  {/* All 510k functionality is integrated in CERV2Page */}
                  <Route path="/510k">
                    {() => <CERV2Page initialDocumentType="510k" initialActiveTab="predicates" />}
                  </Route>
                  <Route path="/510k-dashboard">
                    {() => <CERV2Page initialDocumentType="510k" initialActiveTab="predicates" />}
                  </Route>
                  <Route path="/csr" component={CSRPage} /> {/* CSR Deep Intelligence page route */}
                  <Route path="/csr-library" component={CSRLibraryPage} /> {/* CSR Library page route */}
                  <Route path="/cmc" component={CMCPage} /> {/* CMC Module page route */}
                  <Route path="/cer" component={CERPage} /> {/* CER Generator page route */}
                  <Route path="/cerV2" component={CERV2Page} /> {/* Advanced CER Generator page route */}
                  <Route path="/cerv2" component={CERV2Page} /> {/* Additional lowercase route for Advanced CER Generator */}
                  <Route path="/cerv2/info" component={CerGeneratorLandingPage} /> {/* CER Generator Landing page with detailed info */}
                  <Route path="/blueprint" component={BlueprintPage} /> {/* Blueprint Generator page route */}
                  <Route path="/citations" component={CitationManagerPage} /> {/* Citation Manager page route */}
                  <Route path="/audit" component={AuditPage} /> {/* Audit Trail page route */}
                  <Route path="/signature" component={SignaturePage} /> {/* Digital Signature page route */}
                  <Route path="/study-architect" component={StudyArchitectPage} />
                  <Route path="/analytics" component={AnalyticsDashboard} />
                  
                  {/* Corrected Merge Conflict: Assuming both routes should exist */}
                  <Route path="/project-manager" component={ProjectManagerPage} />
                  <Route path="/submission-storyline" component={SubmissionStorylineDemoPage} />
                  
                  <Route path="/regulatory-risk-dashboard" component={RegulatoryRiskDashboard} />
                  <Route path="/regulatory-intelligence-hub" component={RegulatoryIntelligenceHub} />
                  <Route path="/regulatory-dashboard" component={RegulatoryDashboard} />
                  <Route path="/regulatory-ai-test" component={RegulatoryAITestPage} />
                  {/* Regulatory Submissions Hub removed as requested */}

                  {/* IND Wizard Module Routes - Now integrated into the unified Submission Builder */}
                  {/* These direct module routes help users navigate directly to specific CTD modules */}
                  {/* Note: These routes use SubmissionBuilder which needs to be correctly imported */}
                  <Route path="/module-1" component={Module1AdminPage} /> {/* Kept original module pages, SubmissionBuilder routes below */}
                  <Route path="/module-2" component={Module2SummaryPage} />
                  <Route path="/module-3" component={Module3QualityPage} />
                  <Route path="/module-4" component={Module4NonclinicalPage} />
                  <Route path="/module-5" component={Module5ClinicalPage} />
                  
                  <Route path="/ind-wizard/module-3" component={Module3QualityPage} />
                  <Route path="/ind-wizard/module-4" component={Module4NonclinicalPage} />

                  {/* Analytical Control & Method Management Routes */}
                  <Route path="/analytical" component={AnalyticalMethodsStubPage} />
                  <Route path="/comparability" component={ComparabilityStudiesStubPage} />

                  {/* Stability Study Management Routes */}
                  <Route path="/stability" component={StabilityStudiesStubPage} />
                  <Route path="/stability/shelf-life-predictor" component={ShelfLifePredictorStubPage} />

                  {/* Reports Module Routes */}
                  <Route path="/reports" component={ReportsPage} />
                  <Route path="/cer-reports" component={ReportsPage} />
                  <Route path="/cerv2/reports" component={ReportsPage} />

                  {/* Tenant Management Route */}
                  <Route path="/tenant-management" component={TenantManagement} />

                  {/* Client Management & Settings Routes */}
                  <Route path="/client-management" component={ClientManagement} />
                  <Route path="/settings" component={Settings} />

                  {/* Unified Submission Builder routes (combines eCTD and IND Wizard) */}
                  {/* Ensure SubmissionBuilder is correctly imported and lazy-loaded */}
                  <Route path="/ectd-planner">
                    {() => <SubmissionBuilder initialModule="ectd" />}
                  </Route>
                  <Route path="/module-1-sb"> {/* Renamed to avoid conflict with direct module pages if SubmissionBuilder is different */}
                    {() => <SubmissionBuilder initialModule="m1" />}
                  </Route>
                  <Route path="/module-2-sb">
                    {() => <SubmissionBuilder initialModule="m2" />}
                  </Route>
                  <Route path="/module-3-sb">
                    {() => <SubmissionBuilder initialModule="m3" />}
                  </Route>
                  <Route path="/module-4-sb">
                    {() => <SubmissionBuilder initialModule="m4" />}
                  </Route>
                  <Route path="/module-5-sb">
                    {() => <SubmissionBuilder initialModule="m5" />}
                  </Route>
                  <Route path="/ectd-module">
                    {() => <SubmissionBuilder />}
                  </Route>

                  {/* Error fallback and catch-all routes for specific modules */}
                  <Route path="/cer-*">
                    {() => (
                      <div className="flex flex-col items-center justify-center p-8">
                        <h2 className="text-2xl font-bold mb-4 text-indigo-700">Redirecting to CER Generator</h2>
                        <p className="mb-4 text-gray-600">The URL you're trying to access is being redirected to the CER Generator module.</p>
                        <Button 
                          onClick={() => window.location.href = '/cerv2'}
                          className="bg-indigo-600 hover:bg-indigo-700 text-white px-4 py-2 rounded"
                        >
                          Go to CER Generator
                        </Button>
                      </div>
                    )}
                  </Route>

                  {/* CER Generator catch-all routes */}
                  <Route path="/cer-generator/*" component={CERV2Page} />
                  <Route path="/client-portal/cer-generator/*" component={CERV2Page} />
                  <Route path="/cerv2/*" component={CERV2Page} />
                  <Route path="/cerV2/*" component={CERV2Page} />

                  {/* Default Redirect to Client Portal */}
                  <Route>
                    {() => {
                      // Automatically redirect to client portal
                      // Consider using wouter's <Redirect /> component for cleaner navigation if available/preferred
                      if (typeof window !== 'undefined') { // Ensure window is defined (for SSR safety, though likely not an issue here)
                        window.location.href = '/client-portal';
                      }
                      return (
                        <div className="flex flex-col items-center justify-center p-8 h-screen">
                          <h2 className="text-xl font-medium mb-4">Redirecting to Client Portal...</h2>
                          <div className="animate-spin h-8 w-8 border-4 border-blue-600 border-t-transparent rounded-full"></div>
                        </div>
                      );
                    }}
                  </Route>
                </Switch>
              </Suspense>
>>>>>>> cc63e730
              </div>
              </StabilityEnabledLayout>
              
              {/* Global AI Assistant that connects to the context */}
              <LumenAiAssistantContainer />
            </LumenAiAssistantProvider>
          </TenantProvider>
        </QueryClientProvider>
      </ErrorBoundary>
    </ModuleErrorBoundary>
  );
}

export default App;
<|MERGE_RESOLUTION|>--- conflicted
+++ resolved
@@ -1,5 +1,5 @@
 // /client/src/App.jsx
-import React, { useState, useEffect, lazy, Suspense } from 'react'; // Added React import
+import React, { useState, useEffect, lazy, Suspense } from 'react';
 import { QueryClientProvider } from '@tanstack/react-query';
 import { Switch, Route, useLocation } from 'wouter';
 import { Button } from '@/components/ui/button'; // Assuming this path is correct
@@ -13,8 +13,6 @@
 import networkResilience from '@/utils/networkResilience';
 import memoryManagement from '@/utils/memoryManagement';
 import StabilityEnabledLayout from '@/components/layout/StabilityEnabledLayout';
-// import { initializeMemoryOptimization } from './utils/memoryOptimizer'; // This was commented out, assuming intentionally
-// import StabilityEnabler from './components/layout/StabilityEnabler'; // This was commented out, assuming intentionally
 
 // Core navigation component (loaded immediately)
 import UnifiedTopNavV3 from './components/navigation/UnifiedTopNavV3';
@@ -34,52 +32,31 @@
 import HomeLanding from './pages/HomeLanding';
 
 // Placeholder import for SubmissionBuilder - REPLACE WITH ACTUAL PATH
-const SubmissionBuilder = lazy(() => import('./modules/SubmissionBuilder')); // Added placeholder
+const SubmissionBuilder = lazy(() => import('./modules/SubmissionBuilder')); 
 
 // Lazy load all other pages grouped by related functionality
-// CER-related pages
 const CERPage = lazy(() => import('./pages/CerPage'));
 const CERV2Page = lazy(() => import('./pages/CERV2Page'));
 const CerGeneratorLandingPage = lazy(() => import('./pages/CerGeneratorLandingPage'));
 const CerGenerator = lazy(() => import('./modules/CerGenerator'));
-
-// CMC-related pages
 const CmcWizard = lazy(() => import('./modules/CmcWizard'));
 const CMCPage = lazy(() => import('./pages/CMCPage'));
-
-// CSR-related pages
 const CsrAnalyzer = lazy(() => import('./modules/CsrAnalyzer'));
 const CSRPage = lazy(() => import('./pages/CSRPage'));
 const CSRLibraryPage = lazy(() => import('./pages/CSRLibraryPage'));
-
-// Vault-related pages
-const Vault = lazy(() => import('./modules/Vault')); // This import seems unused, VaultPage is used in routes
 const VaultPage = lazy(() => import('./pages/VaultPage'));
 const VaultTestPage = lazy(() => import('./pages/VaultTestPage'));
-const VaultDocumentViewer = lazy(() => import('./components/vault/VaultDocumentViewer')); // This import seems unused
-
-// CoAuthor and Canvas-related pages
 const CoAuthor = lazy(() => import('./pages/CoAuthor'));
 const CanvasPage = lazy(() => import('./pages/CanvasPage'));
 const TimelinePage = lazy(() => import('./pages/TimelinePage'));
-const ModuleSectionEditor = lazy(() => import('./components/ModuleSectionEditor')); // This import seems unused
-
-
-// eCTD Co-Author Module subpages
 const ValidationDashboard = lazy(() => import('./pages/ValidationDashboard'));
-
 const DocumentTemplates = lazy(() => import('./pages/DocumentTemplates'));
-const ProjectManagerPage = lazy(() => import('./pages/ProjectManagerPage'));
-const DocumentViewer = lazy(() => import('./pages/DocumentViewer')); // This import seems unused
-
-// Regulatory-related pages (excluding Regulatory Submissions Hub)
+const ProjectManagerPage = lazy(() => import('./pages/ProjectManagerPage')); // Retained for potential use, though /project-manager now points to FullScreen
+const ProjectManagerFullScreen = lazy(() => import('./pages/ProjectManagerFullScreen')); // Added this new component
 const RegulatoryRiskDashboard = lazy(() => import('./pages/RegulatoryRiskDashboard'));
-const EnhancedRegulatoryDashboard = lazy(() => import('./pages/EnhancedRegulatoryDashboard')); // This import seems unused
 const RegulatoryDashboard = lazy(() => import('./pages/RegulatoryDashboard'));
 const RegulatoryIntelligenceHub = lazy(() => import('./pages/RegulatoryIntelligenceHub'));
 const RegulatoryAITestPage = lazy(() => import('./pages/RegulatoryAITestPage'));
-
-// IND Wizard pages (no Submission Builder)
 const IndWizard = lazy(() => import('./pages/INDWizardFixed'));
 const INDFullSolution = lazy(() => import('./pages/INDFullSolution'));
 const Module1AdminPage = lazy(() => import('./modules/Module1AdminPage'));
@@ -87,82 +64,49 @@
 const Module3QualityPage = lazy(() => import('./modules/Module3QualityPage'));
 const Module4NonclinicalPage = lazy(() => import('./modules/Module4NonclinicalPage'));
 const Module5ClinicalPage = lazy(() => import('./modules/Module5ClinicalPage'));
-
-// Study and Protocol-related pages
-const StudyArchitect = lazy(() => import('./modules/StudyArchitect')); // This import seems unused
 const StudyArchitectPage = lazy(() => import('./pages/StudyArchitectPage'));
 const ProtocolDesignerPage = lazy(() => import('./pages/ProtocolDesignerPage'));
-
-// Analytics and Dashboard pages
 const AnalyticsDashboard = lazy(() => import('./modules/AnalyticsDashboard'));
 const ModuleDashboard = lazy(() => import('./pages/ModuleDashboard'));
-const ProjectManagerFullScreen = lazy(() => import('./pages/ProjectManagerFullScreen'));
-
-// Other utility pages
 const ContextDemoPage = lazy(() => import('./pages/ContextDemoPage'));
 const BlueprintPage = lazy(() => import('./pages/BlueprintPage'));
 const CitationManagerPage = lazy(() => import('./pages/CitationManagerPage'));
 const AuditPage = lazy(() => import('./pages/AuditPage'));
 const SignaturePage = lazy(() => import('./pages/SignaturePage'));
 const SubmissionStorylineDemoPage = lazy(() => import('./pages/SubmissionStorylineDemoPage'));
-
-// Enhanced Template System
 const EnhancedDocumentTemplates = lazy(() => import('./pages/EnhancedDocumentTemplates'));
 const CollaborativeTemplateWorkspace = lazy(() => import('./pages/CollaborativeTemplateWorkspace'));
-
-// Analytical and Stability modules
 const AnalyticalMethodsStubPage = lazy(() => import('./pages/AnalyticalMethodsStubPage'));
 const ComparabilityStudiesStubPage = lazy(() => import('./pages/ComparabilityStudiesStubPage'));
 const StabilityStudiesStubPage = lazy(() => import('./pages/StabilityStudiesStubPage'));
 const ShelfLifePredictorStubPage = lazy(() => import('./pages/ShelfLifePredictorStubPage'));
 const ReportsPage = lazy(() => import('./pages/ReportsPage'));
-
-// Tenant Management, Client Management and Settings Pages
 const TenantManagement = lazy(() => import('./pages/TenantManagement'));
 const ClientManagement = lazy(() => import('./pages/ClientManagement'));
 const Settings = lazy(() => import('./pages/Settings'));
 
-// 510(k) Automation is now fully integrated into CERV2Page
-// Standalone FDA510k pages have been permanently removed
 
 function App() {
-  // Default tab for the UnifiedTopNavV3 component
   const [activeTab, setActiveTab] = useState('RiskHeatmap');
-
-  // Get current location to determine when to show the unified nav
   const [location] = useLocation();
 
-  // Initialize stability measures
   useEffect(() => {
     console.log('🛡️ Initializing application stability measures...');
-
-    // Initialize freeze detection
     freezeDetection.initFreezeDetection();
-
-    // Initialize network resilience
     networkResilience.initNetworkResilience();
-
-    // Initialize memory management
     memoryManagement.setupMemoryMonitoring();
-
-    // Make utilities available globally for emergency debugging
     window.stabilityUtils = {
       freezeDetection,
       networkResilience,
       memoryManagement
     };
-
     console.log('✅ Application stability measures initialized');
-
-    // Clean up on unmount (though App should never unmount in normal operation)
     return () => {
       freezeDetection.cleanupFreezeDetection();
       networkResilience.cleanupNetworkResilience();
-      // Assuming memoryManagement does not need explicit cleanup or handles it internally
     };
-  }, []); // Empty dependency array ensures this runs only once on mount
-
-  // Check if we're on the landing page, regulatory hub, coauthor pages, or dashboard (which have their own navigation)
+  }, []);
+
   const isLandingPage = location === '/' || location === '/client-portal';
   const isRegulatoryHub = location === '/regulatory-intelligence-hub' ||
                           location === '/client-portal/regulatory-intel';
@@ -171,13 +115,11 @@
                          location === '/canvas' ||
                          location === '/timeline';
   const isDashboardPage = location === '/dashboard';
-  // Ensure CERV2 pages are NOT excluded from the navigation
+  const isProjectManagerFullScreen = location === '/project-manager'; // Added check for full screen project manager
   const isCERV2Page = location === '/cerv2' || location.startsWith('/cerv2/');
 
-  // Always show navigation for CERV2 pages or if none of the other specific conditions are met
-  const shouldShowNav = isCERV2Page || (!isLandingPage && !isRegulatoryHub && !isCoAuthorPage && !isDashboardPage);
-
-  // Removed redundant useEffect that only logged "✅ Application stability measures initialized"
+  // Show nav if it's CERV2Page OR if none of the other specific no-nav conditions are met
+  const shouldShowNav = isCERV2Page || (!isLandingPage && !isRegulatoryHub && !isCoAuthorPage && !isDashboardPage && !isProjectManagerFullScreen);
 
   return (
     <ModuleErrorBoundary>
@@ -185,313 +127,22 @@
         <QueryClientProvider client={queryClient}>
           <TenantProvider>
             <LumenAiAssistantProvider>
-              {/* Wrap the entire application in the StabilityEnabledLayout */}
               <StabilityEnabledLayout>
-              {/* Only show the UnifiedTopNavV3 if conditions are met */}
               {shouldShowNav && (
                 <UnifiedTopNavV3 activeTab={activeTab} onTabChange={setActiveTab} />
               )}
               <div className={
                 isLandingPage ? "p-4" : 
                 isRegulatoryHub ? "p-0" : 
-                isCoAuthorPage ? "p-0" : // No padding for CoAuthor pages
-                isDashboardPage ? "p-0" : // No padding for Dashboard page
-                "p-4 mt-24" // Default padding and margin-top for pages with the nav bar
+                isCoAuthorPage ? "p-0" : 
+                isDashboardPage ? "p-0" :
+                isProjectManagerFullScreen ? "p-0" : // No padding for full screen project manager
+                "p-4 mt-24" 
               }>
-<<<<<<< HEAD
-              <Switch>
-              {/* Main Landing Page is the default entry point */}
-              <Route path="/" component={HomeLanding} />
-              
-              {/* Client Portal becomes a secondary entry point */}
-              <Route path="/client-portal" component={ClientPortalLanding} />
-
-              {/* Client Portal Sub-Pages */}
-              <Route path="/client-portal/vault" component={VaultPage} />
-              <Route path="/client-portal/regulatory-intel" component={RegulatoryIntelligenceHub} />
-              <Route path="/client-portal/cer-generator" component={CERV2Page} />
-              <Route path="/client-portal/cmc-wizard" component={CmcWizard} />
-              <Route path="/client-portal/csr-analyzer" component={CSRPage} />
-              <Route path="/client-portal/study-architect" component={StudyArchitectPage} />
-              <Route path="/client-portal/analytics" component={AnalyticsDashboard} />
-              {/* 510k functionality is now integrated in CERV2Page */}
-              <Route path="/client-portal/510k">
-                {() => <CERV2Page initialDocumentType="510k" initialActiveTab="predicates" />}
-              </Route>
-              <Route path="/client-portal/510k-dashboard">
-                {() => <CERV2Page initialDocumentType="510k" initialActiveTab="predicates" />}
-              </Route>
-              <Route path="/client-portal/client-management">
-                {() => (
-                  <Suspense fallback={<LoadingPage />}>
-                    <ClientManagement />
-                  </Suspense>
-                )}
-              </Route>
-
-              {/* Module Dashboard */}
-              <Route path="/dashboard" component={ModuleDashboard} />
-
-              {/* Full Screen Project Manager */}
-              <Route path="/project-manager" component={ProjectManagerFullScreen} />
-
-              {/* IND Wizard Routes - ALWAYS USE THE INDWIZARDFIXED (VERSION 5.0) IMPLEMENTATION */}
-              <Route path="/ind-wizard" component={IndWizard} /> {/* Using fixed implementation */}
-              <Route path="/ind-full-solution" component={INDFullSolution} />
-
-              {/* Client Portal IND Wizard Route - ALWAYS USE THE INDWIZARDFIXED (VERSION 5.0) IMPLEMENTATION */}
-              <Route path="/client-portal/ind-wizard" component={IndWizard} /> {/* Using fixed implementation */}
-
-              {/* Other Module Pages */}
-              <Route path="/cer-generator" component={CERPage} />
-              <Route path="/cmc-wizard" component={CmcWizard} />
-              <Route path="/csr-analyzer" component={CSRPage} />
-              <Route path="/vault" component={VaultPage} /> {/* Use VaultPage which includes VaultDocumentViewer */}
-              <Route path="/vault-page" component={VaultPage} />
-              <Route path="/vault-test" component={VaultTestPage} /> {/* Add route for test page */}
-              <Route path="/context-demo" component={ContextDemoPage} /> {/* Add our context demo page */}
-              <Route path="/coauthor" component={CoAuthor} /> {/* Add our CoAuthor page */}
-              <Route path="/coauthor/timeline" component={CoAuthor} /> {/* CoAuthor timeline tab */}
-              <Route path="/coauthor/ask-lumen" component={CoAuthor} /> {/* CoAuthor Ask Lumen tab */}
-              <Route path="/coauthor/canvas" component={CoAuthor} /> {/* CoAuthor Canvas Workbench tab */}
-              
-              {/* eCTD Co-Author Module Subpages */}
-
-              <Route path="/coauthor/validation" component={ValidationDashboard} /> {/* eCTD Validation Dashboard */}
-              <Route path="/coauthor/templates" component={DocumentTemplates} /> {/* Document Templates Library */}
-              <Route path="/templates" component={EnhancedDocumentTemplates} /> {/* Enhanced Document Templates Library */}
-              <Route path="/template-workspace" component={CollaborativeTemplateWorkspace} /> {/* Collaborative Template Workspace */}
-              <Route path="/client-portal/templates" component={EnhancedDocumentTemplates} /> {/* Client Portal Templates */}
-
-
-              <Route path="/canvas" component={CanvasPage} /> {/* Canvas page route */}
-              <Route path="/timeline" component={TimelinePage} /> {/* Timeline page route */}
-              <Route path="/protocol" component={ProtocolDesignerPage} /> {/* Protocol Designer page route */}
-              {/* All 510k functionality is integrated in CERV2Page */}
-              <Route path="/510k">
-                {() => <CERV2Page initialDocumentType="510k" initialActiveTab="predicates" />}
-              </Route>
-              <Route path="/510k-dashboard">
-                {() => <CERV2Page initialDocumentType="510k" initialActiveTab="predicates" />}
-              </Route>
-              <Route path="/csr" component={CSRPage} /> {/* CSR Deep Intelligence page route */}
-              <Route path="/csr-library" component={CSRLibraryPage} /> {/* CSR Library page route */}
-              <Route path="/cmc" component={CMCPage} /> {/* CMC Module page route */}
-              <Route path="/cer" component={CERPage} /> {/* CER Generator page route */}
-              <Route path="/cerV2" component={CERV2Page} /> {/* Advanced CER Generator page route */}
-              <Route path="/cerv2" component={CERV2Page} /> {/* Additional lowercase route for Advanced CER Generator */}
-              <Route path="/cerv2/info" component={CerGeneratorLandingPage} /> {/* CER Generator Landing page with detailed info */}
-              <Route path="/blueprint" component={BlueprintPage} /> {/* Blueprint Generator page route */}
-              <Route path="/citations" component={CitationManagerPage} /> {/* Citation Manager page route */}
-              <Route path="/audit" component={AuditPage} /> {/* Audit Trail page route */}
-              <Route path="/signature" component={SignaturePage} /> {/* Digital Signature page route */}
-              <Route path="/study-architect" component={StudyArchitectPage} />
-              <Route path="/analytics" component={AnalyticsDashboard} />
-              <Route path="/regulatory-risk-dashboard" component={RegulatoryRiskDashboard} />
-              <Route path="/regulatory-intelligence-hub" component={RegulatoryIntelligenceHub} />
-              <Route path="/regulatory-dashboard" component={RegulatoryDashboard} />
-              <Route path="/regulatory-ai-test">
-                {() => (
-                  <Suspense fallback={<LoadingPage />}>
-                    <RegulatoryAITestPage />
-                  </Suspense>
-                )}
-              </Route> {/* Test page for Regulatory AI queries */}
-              {/* Regulatory Submissions Hub removed as requested */}
-              {/* Removed Regulatory Submissions Hub as requested */}
-
-              {/* IND Wizard Module Routes - Now integrated into the unified Submission Builder */}
-              {/* These direct module routes help users navigate directly to specific CTD modules */}
-              <Route path="/module-1">
-                {() => (
-                  <Suspense fallback={<LoadingPage />}>
-                    <Module1AdminPage />
-                  </Suspense>
-                )}
-              </Route>
-              <Route path="/module-2">
-                {() => (
-                  <Suspense fallback={<LoadingPage />}>
-                    <Module2SummaryPage />
-                  </Suspense>
-                )}
-              </Route>
-              <Route path="/module-3">
-                {() => (
-                  <Suspense fallback={<LoadingPage />}>
-                    <Module3QualityPage />
-                  </Suspense>
-                )}
-              </Route>
-              <Route path="/module-4">
-                {() => (
-                  <Suspense fallback={<LoadingPage />}>
-                    <Module4NonclinicalPage />
-                  </Suspense>
-                )}
-              </Route>
-              <Route path="/module-5">
-                {() => (
-                  <Suspense fallback={<LoadingPage />}>
-                    <Module5ClinicalPage />
-                  </Suspense>
-                )}
-              </Route>
-              <Route path="/ind-wizard/module-3">
-                {() => (
-                  <Suspense fallback={<LoadingPage />}>
-                    <Module3QualityPage />
-                  </Suspense>
-                )}
-              </Route>
-              <Route path="/ind-wizard/module-4">
-                {() => (
-                  <Suspense fallback={<LoadingPage />}>
-                    <Module4NonclinicalPage />
-                  </Suspense>
-                )}
-              </Route>
-
-              {/* Analytical Control & Method Management Routes */}
-              <Route path="/analytical" component={AnalyticalMethodsStubPage} />
-              <Route path="/comparability" component={ComparabilityStudiesStubPage} />
-
-              {/* Stability Study Management Routes */}
-              <Route path="/stability" component={StabilityStudiesStubPage} />
-              <Route path="/stability/shelf-life-predictor" component={ShelfLifePredictorStubPage} />
-
-              {/* Reports Module Routes */}
-              <Route path="/reports" component={ReportsPage} />
-              <Route path="/cer-reports" component={ReportsPage} />
-              <Route path="/cerv2/reports" component={ReportsPage} />
-
-              {/* Tenant Management Route */}
-              <Route path="/tenant-management">
-                {() => (
-                  <Suspense fallback={<LoadingPage />}>
-                    <TenantManagement />
-                  </Suspense>
-                )}
-              </Route>
-
-              {/* Client Management & Settings Routes */}
-              <Route path="/client-management">
-                {() => (
-                  <Suspense fallback={<LoadingPage />}>
-                    <ClientManagement />
-                  </Suspense>
-                )}
-              </Route>
-              <Route path="/settings">
-                {() => (
-                  <Suspense fallback={<LoadingPage />}>
-                    <Settings />
-                  </Suspense>
-                )}
-              </Route>
-
-              {/* Unified Submission Builder routes (combines eCTD and IND Wizard) */}
-              <Route path="/ectd-planner">
-                {() => (
-                  <Suspense fallback={<LoadingPage />}>
-                    <SubmissionBuilder initialModule="ectd" />
-                  </Suspense>
-                )}
-              </Route>
-              <Route path="/module-1">
-                {() => (
-                  <Suspense fallback={<LoadingPage />}>
-                    <SubmissionBuilder initialModule="m1" />
-                  </Suspense>
-                )}
-              </Route>
-              <Route path="/module-2">
-                {() => (
-                  <Suspense fallback={<LoadingPage />}>
-                    <SubmissionBuilder initialModule="m2" />
-                  </Suspense>
-                )}
-              </Route>
-              <Route path="/module-3">
-                {() => (
-                  <Suspense fallback={<LoadingPage />}>
-                    <SubmissionBuilder initialModule="m3" />
-                  </Suspense>
-                )}
-              </Route>
-              <Route path="/module-4">
-                {() => (
-                  <Suspense fallback={<LoadingPage />}>
-                    <SubmissionBuilder initialModule="m4" />
-                  </Suspense>
-                )}
-              </Route>
-              <Route path="/module-5">
-                {() => (
-                  <Suspense fallback={<LoadingPage />}>
-                    <SubmissionBuilder initialModule="m5" />
-                  </Suspense>
-                )}
-              </Route>
-              <Route path="/ectd-module">
-                {() => (
-                  <Suspense fallback={<LoadingPage />}>
-                    <SubmissionBuilder />
-                  </Suspense>
-                )}
-              </Route>
-
-              {/* Error fallback and catch-all routes for specific modules */}
-              <Route path="/cer-*">
-                {() => (
-                  <div className="flex flex-col items-center justify-center p-8">
-                    <h2 className="text-2xl font-bold mb-4 text-indigo-700">Redirecting to CER Generator</h2>
-                    <p className="mb-4 text-gray-600">The URL you're trying to access is being redirected to the CER Generator module.</p>
-                    <Button 
-                      onClick={() => window.location.href = '/cerv2'}
-                      className="bg-indigo-600 hover:bg-indigo-700 text-white px-4 py-2 rounded"
-                    >
-                      Go to CER Generator
-                    </Button>
-                  </div>
-                )}
-              </Route>
-
-              {/* CER Generator catch-all routes */}
-              <Route path="/cer-generator/*">
-                {() => <CERV2Page />}
-              </Route>
-              <Route path="/client-portal/cer-generator/*">
-                {() => <CERV2Page />}
-              </Route>
-              <Route path="/cerv2/*">
-                {() => <CERV2Page />}
-              </Route>
-              <Route path="/cerV2/*">
-                {() => <CERV2Page />}
-              </Route>
-
-              {/* Default Redirect to Client Portal */}
-              <Route>
-                {() => {
-                  // Automatically redirect to client portal
-                  window.location.href = '/client-portal';
-                  return (
-                    <div className="flex flex-col items-center justify-center p-8">
-                      <h2 className="text-xl font-medium mb-4">Redirecting to Client Portal...</h2>
-                      <div className="animate-spin h-8 w-8 border-4 border-blue-600 border-t-transparent rounded-full"></div>
-                    </div>
-                  );
-                }}
-              </Route>
-            </Switch>
-=======
-              <Suspense fallback={<LoadingPage />}> {/* Moved Suspense to wrap Switch for all lazy routes */}
+              <Suspense fallback={<LoadingPage />}>
                 <Switch>
-                  {/* Main Landing Page is the default entry point */}
+                  {/* Main Landing Page */}
                   <Route path="/" component={HomeLanding} />
-                  
-                  {/* Client Portal becomes a secondary entry point */}
                   <Route path="/client-portal" component={ClientPortalLanding} />
 
                   {/* Client Portal Sub-Pages */}
@@ -502,117 +153,98 @@
                   <Route path="/client-portal/csr-analyzer" component={CSRPage} />
                   <Route path="/client-portal/study-architect" component={StudyArchitectPage} />
                   <Route path="/client-portal/analytics" component={AnalyticsDashboard} />
-                  {/* 510k functionality is now integrated in CERV2Page */}
                   <Route path="/client-portal/510k">
                     {() => <CERV2Page initialDocumentType="510k" initialActiveTab="predicates" />}
                   </Route>
                   <Route path="/client-portal/510k-dashboard">
                     {() => <CERV2Page initialDocumentType="510k" initialActiveTab="predicates" />}
                   </Route>
-                  <Route path="/client-portal/client-management" component={ClientManagement} />
-                  
+                  <Route path="/client-portal/client-management" component={ClientManagement}/>
+                  <Route path="/client-portal/templates" component={EnhancedDocumentTemplates} />
+                  <Route path="/client-portal/ind-wizard" component={IndWizard} />
+
                   {/* Module Dashboard */}
                   <Route path="/dashboard" component={ModuleDashboard} />
 
-                  {/* IND Wizard Routes - ALWAYS USE THE INDWIZARDFIXED (VERSION 5.0) IMPLEMENTATION */}
-                  <Route path="/ind-wizard" component={IndWizard} /> {/* Using fixed implementation */}
+                  {/* Full Screen Project Manager */}
+                  <Route path="/project-manager" component={ProjectManagerFullScreen} />
+                  
+                  {/* IND Wizard Routes */}
+                  <Route path="/ind-wizard" component={IndWizard} />
                   <Route path="/ind-full-solution" component={INDFullSolution} />
-
-                  {/* Client Portal IND Wizard Route - ALWAYS USE THE INDWIZARDFIXED (VERSION 5.0) IMPLEMENTATION */}
-                  <Route path="/client-portal/ind-wizard" component={IndWizard} /> {/* Using fixed implementation */}
-
+                  
                   {/* Other Module Pages */}
                   <Route path="/cer-generator" component={CERPage} />
                   <Route path="/cmc-wizard" component={CmcWizard} />
                   <Route path="/csr-analyzer" component={CSRPage} />
-                  <Route path="/vault" component={VaultPage} /> {/* Use VaultPage which includes VaultDocumentViewer */}
+                  <Route path="/vault" component={VaultPage} />
                   <Route path="/vault-page" component={VaultPage} />
-                  <Route path="/vault-test" component={VaultTestPage} /> {/* Add route for test page */}
-                  <Route path="/context-demo" component={ContextDemoPage} /> {/* Add our context demo page */}
-                  <Route path="/coauthor" component={CoAuthor} /> {/* Add our CoAuthor page */}
-                  <Route path="/coauthor/timeline" component={CoAuthor} /> {/* CoAuthor timeline tab */}
-                  <Route path="/coauthor/ask-lumen" component={CoAuthor} /> {/* CoAuthor Ask Lumen tab */}
-                  <Route path="/coauthor/canvas" component={CoAuthor} /> {/* CoAuthor Canvas Workbench tab */}
-                  
-                  {/* eCTD Co-Author Module Subpages */}
-                  <Route path="/coauthor/validation" component={ValidationDashboard} /> {/* eCTD Validation Dashboard */}
-                  <Route path="/coauthor/templates" component={DocumentTemplates} /> {/* Document Templates Library */}
-                  <Route path="/templates" component={EnhancedDocumentTemplates} /> {/* Enhanced Document Templates Library */}
-                  <Route path="/template-workspace" component={CollaborativeTemplateWorkspace} /> {/* Collaborative Template Workspace */}
-                  <Route path="/client-portal/templates" component={EnhancedDocumentTemplates} /> {/* Client Portal Templates */}
-
-                  <Route path="/canvas" component={CanvasPage} /> {/* Canvas page route */}
-                  <Route path="/timeline" component={TimelinePage} /> {/* Timeline page route */}
-                  <Route path="/protocol" component={ProtocolDesignerPage} /> {/* Protocol Designer page route */}
-                  {/* All 510k functionality is integrated in CERV2Page */}
+                  <Route path="/vault-test" component={VaultTestPage} />
+                  <Route path="/context-demo" component={ContextDemoPage} />
+                  <Route path="/coauthor" component={CoAuthor} />
+                  <Route path="/coauthor/timeline" component={CoAuthor} />
+                  <Route path="/coauthor/ask-lumen" component={CoAuthor} />
+                  <Route path="/coauthor/canvas" component={CoAuthor} />
+                  <Route path="/coauthor/validation" component={ValidationDashboard} />
+                  <Route path="/coauthor/templates" component={DocumentTemplates} />
+                  <Route path="/templates" component={EnhancedDocumentTemplates} />
+                  <Route path="/template-workspace" component={CollaborativeTemplateWorkspace} />
+                  <Route path="/canvas" component={CanvasPage} />
+                  <Route path="/timeline" component={TimelinePage} />
+                  <Route path="/protocol" component={ProtocolDesignerPage} />
                   <Route path="/510k">
                     {() => <CERV2Page initialDocumentType="510k" initialActiveTab="predicates" />}
                   </Route>
                   <Route path="/510k-dashboard">
                     {() => <CERV2Page initialDocumentType="510k" initialActiveTab="predicates" />}
                   </Route>
-                  <Route path="/csr" component={CSRPage} /> {/* CSR Deep Intelligence page route */}
-                  <Route path="/csr-library" component={CSRLibraryPage} /> {/* CSR Library page route */}
-                  <Route path="/cmc" component={CMCPage} /> {/* CMC Module page route */}
-                  <Route path="/cer" component={CERPage} /> {/* CER Generator page route */}
-                  <Route path="/cerV2" component={CERV2Page} /> {/* Advanced CER Generator page route */}
-                  <Route path="/cerv2" component={CERV2Page} /> {/* Additional lowercase route for Advanced CER Generator */}
-                  <Route path="/cerv2/info" component={CerGeneratorLandingPage} /> {/* CER Generator Landing page with detailed info */}
-                  <Route path="/blueprint" component={BlueprintPage} /> {/* Blueprint Generator page route */}
-                  <Route path="/citations" component={CitationManagerPage} /> {/* Citation Manager page route */}
-                  <Route path="/audit" component={AuditPage} /> {/* Audit Trail page route */}
-                  <Route path="/signature" component={SignaturePage} /> {/* Digital Signature page route */}
+                  <Route path="/csr" component={CSRPage} />
+                  <Route path="/csr-library" component={CSRLibraryPage} />
+                  <Route path="/cmc" component={CMCPage} />
+                  <Route path="/cer" component={CERPage} />
+                  <Route path="/cerV2" component={CERV2Page} />
+                  <Route path="/cerv2" component={CERV2Page} />
+                  <Route path="/cerv2/info" component={CerGeneratorLandingPage} />
+                  <Route path="/blueprint" component={BlueprintPage} />
+                  <Route path="/citations" component={CitationManagerPage} />
+                  <Route path="/audit" component={AuditPage} />
+                  <Route path="/signature" component={SignaturePage} />
                   <Route path="/study-architect" component={StudyArchitectPage} />
                   <Route path="/analytics" component={AnalyticsDashboard} />
-                  
-                  {/* Corrected Merge Conflict: Assuming both routes should exist */}
-                  <Route path="/project-manager" component={ProjectManagerPage} />
                   <Route path="/submission-storyline" component={SubmissionStorylineDemoPage} />
-                  
                   <Route path="/regulatory-risk-dashboard" component={RegulatoryRiskDashboard} />
                   <Route path="/regulatory-intelligence-hub" component={RegulatoryIntelligenceHub} />
                   <Route path="/regulatory-dashboard" component={RegulatoryDashboard} />
                   <Route path="/regulatory-ai-test" component={RegulatoryAITestPage} />
-                  {/* Regulatory Submissions Hub removed as requested */}
-
-                  {/* IND Wizard Module Routes - Now integrated into the unified Submission Builder */}
-                  {/* These direct module routes help users navigate directly to specific CTD modules */}
-                  {/* Note: These routes use SubmissionBuilder which needs to be correctly imported */}
-                  <Route path="/module-1" component={Module1AdminPage} /> {/* Kept original module pages, SubmissionBuilder routes below */}
+
+                  {/* Direct Module Routes (IND) */}
+                  <Route path="/module-1" component={Module1AdminPage} />
                   <Route path="/module-2" component={Module2SummaryPage} />
                   <Route path="/module-3" component={Module3QualityPage} />
                   <Route path="/module-4" component={Module4NonclinicalPage} />
                   <Route path="/module-5" component={Module5ClinicalPage} />
-                  
                   <Route path="/ind-wizard/module-3" component={Module3QualityPage} />
                   <Route path="/ind-wizard/module-4" component={Module4NonclinicalPage} />
 
-                  {/* Analytical Control & Method Management Routes */}
+                  {/* Analytical, Stability, Reports */}
                   <Route path="/analytical" component={AnalyticalMethodsStubPage} />
                   <Route path="/comparability" component={ComparabilityStudiesStubPage} />
-
-                  {/* Stability Study Management Routes */}
                   <Route path="/stability" component={StabilityStudiesStubPage} />
                   <Route path="/stability/shelf-life-predictor" component={ShelfLifePredictorStubPage} />
-
-                  {/* Reports Module Routes */}
                   <Route path="/reports" component={ReportsPage} />
                   <Route path="/cer-reports" component={ReportsPage} />
                   <Route path="/cerv2/reports" component={ReportsPage} />
 
-                  {/* Tenant Management Route */}
+                  {/* Admin/Management Pages */}
                   <Route path="/tenant-management" component={TenantManagement} />
-
-                  {/* Client Management & Settings Routes */}
                   <Route path="/client-management" component={ClientManagement} />
                   <Route path="/settings" component={Settings} />
 
-                  {/* Unified Submission Builder routes (combines eCTD and IND Wizard) */}
-                  {/* Ensure SubmissionBuilder is correctly imported and lazy-loaded */}
+                  {/* Unified Submission Builder Routes */}
                   <Route path="/ectd-planner">
                     {() => <SubmissionBuilder initialModule="ectd" />}
                   </Route>
-                  <Route path="/module-1-sb"> {/* Renamed to avoid conflict with direct module pages if SubmissionBuilder is different */}
+                  <Route path="/module-1-sb">
                     {() => <SubmissionBuilder initialModule="m1" />}
                   </Route>
                   <Route path="/module-2-sb">
@@ -631,7 +263,7 @@
                     {() => <SubmissionBuilder />}
                   </Route>
 
-                  {/* Error fallback and catch-all routes for specific modules */}
+                  {/* CER Fallback/Catch-all */}
                   <Route path="/cer-*">
                     {() => (
                       <div className="flex flex-col items-center justify-center p-8">
@@ -646,19 +278,15 @@
                       </div>
                     )}
                   </Route>
-
-                  {/* CER Generator catch-all routes */}
                   <Route path="/cer-generator/*" component={CERV2Page} />
                   <Route path="/client-portal/cer-generator/*" component={CERV2Page} />
                   <Route path="/cerv2/*" component={CERV2Page} />
                   <Route path="/cerV2/*" component={CERV2Page} />
 
-                  {/* Default Redirect to Client Portal */}
+                  {/* Default Redirect */}
                   <Route>
                     {() => {
-                      // Automatically redirect to client portal
-                      // Consider using wouter's <Redirect /> component for cleaner navigation if available/preferred
-                      if (typeof window !== 'undefined') { // Ensure window is defined (for SSR safety, though likely not an issue here)
+                      if (typeof window !== 'undefined') {
                         window.location.href = '/client-portal';
                       }
                       return (
@@ -671,11 +299,8 @@
                   </Route>
                 </Switch>
               </Suspense>
->>>>>>> cc63e730
               </div>
               </StabilityEnabledLayout>
-              
-              {/* Global AI Assistant that connects to the context */}
               <LumenAiAssistantContainer />
             </LumenAiAssistantProvider>
           </TenantProvider>
@@ -685,4 +310,4 @@
   );
 }
 
-export default App;
+export default App;