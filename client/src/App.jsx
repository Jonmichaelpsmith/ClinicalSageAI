--- conflicted
+++ resolved
@@ -1,10 +1,9 @@
 // /client/src/App.jsx
-
+import React, { useState, useEffect, lazy, Suspense } from 'react'; // Added React import
 import { QueryClientProvider } from '@tanstack/react-query';
 import { Switch, Route, useLocation } from 'wouter';
-import { useState, useEffect, lazy, Suspense } from 'react';
-import { Button } from '@/components/ui/button';
-import queryClient from './lib/queryClient';
+import { Button } from '@/components/ui/button'; // Assuming this path is correct
+import queryClient from './lib/queryClient'; // Assuming this path is correct
 import { TenantProvider } from './contexts/TenantContext.tsx';
 import { LumenAiAssistantProvider } from './contexts/LumenAiAssistantContext';
 import { LumenAiAssistantContainer } from '@/components/ai/LumenAiAssistantContainer';
@@ -14,8 +13,8 @@
 import networkResilience from '@/utils/networkResilience';
 import memoryManagement from '@/utils/memoryManagement';
 import StabilityEnabledLayout from '@/components/layout/StabilityEnabledLayout';
-import { initializeMemoryOptimization } from './utils/memoryOptimizer';
-import StabilityEnabler from './components/layout/StabilityEnabler';
+// import { initializeMemoryOptimization } from './utils/memoryOptimizer'; // This was commented out, assuming intentionally
+// import StabilityEnabler from './components/layout/StabilityEnabler'; // This was commented out, assuming intentionally
 
 // Core navigation component (loaded immediately)
 import UnifiedTopNavV3 from './components/navigation/UnifiedTopNavV3';
@@ -34,10 +33,12 @@
 import ClientPortalLanding from './pages/ClientPortalLanding';
 import HomeLanding from './pages/HomeLanding';
 
+// Placeholder import for SubmissionBuilder - REPLACE WITH ACTUAL PATH
+const SubmissionBuilder = lazy(() => import('./modules/SubmissionBuilder')); // Added placeholder
+
 // Lazy load all other pages grouped by related functionality
 // CER-related pages
 const CERPage = lazy(() => import('./pages/CerPage'));
-// Import the original CERV2Page directly, not the wrapper
 const CERV2Page = lazy(() => import('./pages/CERV2Page'));
 const CerGeneratorLandingPage = lazy(() => import('./pages/CerGeneratorLandingPage'));
 const CerGenerator = lazy(() => import('./modules/CerGenerator'));
@@ -52,16 +53,16 @@
 const CSRLibraryPage = lazy(() => import('./pages/CSRLibraryPage'));
 
 // Vault-related pages
-const Vault = lazy(() => import('./modules/Vault'));
+const Vault = lazy(() => import('./modules/Vault')); // This import seems unused, VaultPage is used in routes
 const VaultPage = lazy(() => import('./pages/VaultPage'));
 const VaultTestPage = lazy(() => import('./pages/VaultTestPage'));
-const VaultDocumentViewer = lazy(() => import('./components/vault/VaultDocumentViewer'));
+const VaultDocumentViewer = lazy(() => import('./components/vault/VaultDocumentViewer')); // This import seems unused
 
 // CoAuthor and Canvas-related pages
 const CoAuthor = lazy(() => import('./pages/CoAuthor'));
 const CanvasPage = lazy(() => import('./pages/CanvasPage'));
 const TimelinePage = lazy(() => import('./pages/TimelinePage'));
-const ModuleSectionEditor = lazy(() => import('./components/ModuleSectionEditor'));
+const ModuleSectionEditor = lazy(() => import('./components/ModuleSectionEditor')); // This import seems unused
 
 
 // eCTD Co-Author Module subpages
@@ -69,11 +70,11 @@
 
 const DocumentTemplates = lazy(() => import('./pages/DocumentTemplates'));
 const ProjectManagerPage = lazy(() => import('./pages/ProjectManagerPage'));
-const DocumentViewer = lazy(() => import('./pages/DocumentViewer'));
+const DocumentViewer = lazy(() => import('./pages/DocumentViewer')); // This import seems unused
 
 // Regulatory-related pages (excluding Regulatory Submissions Hub)
 const RegulatoryRiskDashboard = lazy(() => import('./pages/RegulatoryRiskDashboard'));
-const EnhancedRegulatoryDashboard = lazy(() => import('./pages/EnhancedRegulatoryDashboard'));
+const EnhancedRegulatoryDashboard = lazy(() => import('./pages/EnhancedRegulatoryDashboard')); // This import seems unused
 const RegulatoryDashboard = lazy(() => import('./pages/RegulatoryDashboard'));
 const RegulatoryIntelligenceHub = lazy(() => import('./pages/RegulatoryIntelligenceHub'));
 const RegulatoryAITestPage = lazy(() => import('./pages/RegulatoryAITestPage'));
@@ -88,7 +89,7 @@
 const Module5ClinicalPage = lazy(() => import('./modules/Module5ClinicalPage'));
 
 // Study and Protocol-related pages
-const StudyArchitect = lazy(() => import('./modules/StudyArchitect'));
+const StudyArchitect = lazy(() => import('./modules/StudyArchitect')); // This import seems unused
 const StudyArchitectPage = lazy(() => import('./pages/StudyArchitectPage'));
 const ProtocolDesignerPage = lazy(() => import('./pages/ProtocolDesignerPage'));
 
@@ -156,14 +157,15 @@
     return () => {
       freezeDetection.cleanupFreezeDetection();
       networkResilience.cleanupNetworkResilience();
+      // Assuming memoryManagement does not need explicit cleanup or handles it internally
     };
-  }, []);
+  }, []); // Empty dependency array ensures this runs only once on mount
 
   // Check if we're on the landing page, regulatory hub, coauthor pages, or dashboard (which have their own navigation)
   const isLandingPage = location === '/' || location === '/client-portal';
-  const isRegulatoryHub = location === '/regulatory-intelligence-hub' || 
+  const isRegulatoryHub = location === '/regulatory-intelligence-hub' ||
                           location === '/client-portal/regulatory-intel';
-  const isCoAuthorPage = location === '/coauthor' || 
+  const isCoAuthorPage = location === '/coauthor' ||
                          location.startsWith('/coauthor/') ||
                          location === '/canvas' ||
                          location === '/timeline';
@@ -171,12 +173,10 @@
   // Ensure CERV2 pages are NOT excluded from the navigation
   const isCERV2Page = location === '/cerv2' || location.startsWith('/cerv2/');
 
-  // Always show navigation for CERV2 pages
+  // Always show navigation for CERV2 pages or if none of the other specific conditions are met
   const shouldShowNav = isCERV2Page || (!isLandingPage && !isRegulatoryHub && !isCoAuthorPage && !isDashboardPage);
 
-  useEffect(() => {
-    console.log('✅ Application stability measures initialized');
-  }, []);
+  // Removed redundant useEffect that only logged "✅ Application stability measures initialized"
 
   return (
     <ModuleErrorBoundary>
@@ -186,7 +186,7 @@
             <LumenAiAssistantProvider>
               {/* Wrap the entire application in the StabilityEnabledLayout */}
               <StabilityEnabledLayout>
-              {/* Only show the UnifiedTopNavV3 if we're not on the landing page, regulatory hub, or dashboard */}
+              {/* Only show the UnifiedTopNavV3 if conditions are met */}
               {shouldShowNav && (
                 <UnifiedTopNavV3 activeTab={activeTab} onTabChange={setActiveTab} />
               )}
@@ -195,310 +195,195 @@
                 isRegulatoryHub ? "p-0" : 
                 isCoAuthorPage ? "p-0" : // No padding for CoAuthor pages
                 isDashboardPage ? "p-0" : // No padding for Dashboard page
-                "p-4 mt-24"
+                "p-4 mt-24" // Default padding and margin-top for pages with the nav bar
               }>
-              <Switch>
-              {/* Main Landing Page is the default entry point */}
-              <Route path="/" component={HomeLanding} />
-              
-              {/* Client Portal becomes a secondary entry point */}
-              <Route path="/client-portal" component={ClientPortalLanding} />
-
-              {/* Client Portal Sub-Pages */}
-              <Route path="/client-portal/vault" component={VaultPage} />
-              <Route path="/client-portal/regulatory-intel" component={RegulatoryIntelligenceHub} />
-              <Route path="/client-portal/cer-generator" component={CERV2Page} />
-              <Route path="/client-portal/cmc-wizard" component={CmcWizard} />
-              <Route path="/client-portal/csr-analyzer" component={CSRPage} />
-              <Route path="/client-portal/study-architect" component={StudyArchitectPage} />
-              <Route path="/client-portal/analytics" component={AnalyticsDashboard} />
-              {/* 510k functionality is now integrated in CERV2Page */}
-              <Route path="/client-portal/510k">
-                {() => <CERV2Page initialDocumentType="510k" initialActiveTab="predicates" />}
-              </Route>
-              <Route path="/client-portal/510k-dashboard">
-                {() => <CERV2Page initialDocumentType="510k" initialActiveTab="predicates" />}
-              </Route>
-              <Route path="/client-portal/client-management">
-                {() => (
-                  <Suspense fallback={<LoadingPage />}>
-                    <ClientManagement />
-                  </Suspense>
-                )}
-              </Route>
-
-              {/* Module Dashboard */}
-              <Route path="/dashboard" component={ModuleDashboard} />
-
-              {/* IND Wizard Routes - ALWAYS USE THE INDWIZARDFIXED (VERSION 5.0) IMPLEMENTATION */}
-              <Route path="/ind-wizard" component={IndWizard} /> {/* Using fixed implementation */}
-              <Route path="/ind-full-solution" component={INDFullSolution} />
-
-              {/* Client Portal IND Wizard Route - ALWAYS USE THE INDWIZARDFIXED (VERSION 5.0) IMPLEMENTATION */}
-              <Route path="/client-portal/ind-wizard" component={IndWizard} /> {/* Using fixed implementation */}
-
-              {/* Other Module Pages */}
-              <Route path="/cer-generator" component={CERPage} />
-              <Route path="/cmc-wizard" component={CmcWizard} />
-              <Route path="/csr-analyzer" component={CSRPage} />
-              <Route path="/vault" component={VaultPage} /> {/* Use VaultPage which includes VaultDocumentViewer */}
-              <Route path="/vault-page" component={VaultPage} />
-              <Route path="/vault-test" component={VaultTestPage} /> {/* Add route for test page */}
-              <Route path="/context-demo" component={ContextDemoPage} /> {/* Add our context demo page */}
-              <Route path="/coauthor" component={CoAuthor} /> {/* Add our CoAuthor page */}
-              <Route path="/coauthor/timeline" component={CoAuthor} /> {/* CoAuthor timeline tab */}
-              <Route path="/coauthor/ask-lumen" component={CoAuthor} /> {/* CoAuthor Ask Lumen tab */}
-              <Route path="/coauthor/canvas" component={CoAuthor} /> {/* CoAuthor Canvas Workbench tab */}
-              
-              {/* eCTD Co-Author Module Subpages */}
-
-              <Route path="/coauthor/validation" component={ValidationDashboard} /> {/* eCTD Validation Dashboard */}
-              <Route path="/coauthor/templates" component={DocumentTemplates} /> {/* Document Templates Library */}
-              <Route path="/templates" component={EnhancedDocumentTemplates} /> {/* Enhanced Document Templates Library */}
-              <Route path="/template-workspace" component={CollaborativeTemplateWorkspace} /> {/* Collaborative Template Workspace */}
-              <Route path="/client-portal/templates" component={EnhancedDocumentTemplates} /> {/* Client Portal Templates */}
-
-
-              <Route path="/canvas" component={CanvasPage} /> {/* Canvas page route */}
-              <Route path="/timeline" component={TimelinePage} /> {/* Timeline page route */}
-              <Route path="/protocol" component={ProtocolDesignerPage} /> {/* Protocol Designer page route */}
-              {/* All 510k functionality is integrated in CERV2Page */}
-              <Route path="/510k">
-                {() => <CERV2Page initialDocumentType="510k" initialActiveTab="predicates" />}
-              </Route>
-              <Route path="/510k-dashboard">
-                {() => <CERV2Page initialDocumentType="510k" initialActiveTab="predicates" />}
-              </Route>
-              <Route path="/csr" component={CSRPage} /> {/* CSR Deep Intelligence page route */}
-              <Route path="/csr-library" component={CSRLibraryPage} /> {/* CSR Library page route */}
-              <Route path="/cmc" component={CMCPage} /> {/* CMC Module page route */}
-              <Route path="/cer" component={CERPage} /> {/* CER Generator page route */}
-              <Route path="/cerV2" component={CERV2Page} /> {/* Advanced CER Generator page route */}
-              <Route path="/cerv2" component={CERV2Page} /> {/* Additional lowercase route for Advanced CER Generator */}
-              <Route path="/cerv2/info" component={CerGeneratorLandingPage} /> {/* CER Generator Landing page with detailed info */}
-              <Route path="/blueprint" component={BlueprintPage} /> {/* Blueprint Generator page route */}
-              <Route path="/citations" component={CitationManagerPage} /> {/* Citation Manager page route */}
-              <Route path="/audit" component={AuditPage} /> {/* Audit Trail page route */}
-              <Route path="/signature" component={SignaturePage} /> {/* Digital Signature page route */}
-              <Route path="/study-architect" component={StudyArchitectPage} />
-              <Route path="/analytics" component={AnalyticsDashboard} />
-<<<<<<< HEAD
-              <Route path="/project-manager">
-                {() => (
-                  <Suspense fallback={<LoadingPage />}>
-                    <ProjectManagerPage />
-                  </Suspense>
-                )}
-              </Route>
-=======
-              <Route path="/submission-storyline">
-                {() => (
-                  <Suspense fallback={<LoadingPage />}>
-                    <SubmissionStorylineDemoPage />
-                  </Suspense>
-                )}
-              </Route> {/* Animated Submission Progress Storyline demo */}
->>>>>>> bd36deb5
-              <Route path="/regulatory-risk-dashboard" component={RegulatoryRiskDashboard} />
-              <Route path="/regulatory-intelligence-hub" component={RegulatoryIntelligenceHub} />
-              <Route path="/regulatory-dashboard" component={RegulatoryDashboard} />
-              <Route path="/regulatory-ai-test">
-                {() => (
-                  <Suspense fallback={<LoadingPage />}>
-                    <RegulatoryAITestPage />
-                  </Suspense>
-                )}
-              </Route> {/* Test page for Regulatory AI queries */}
-              {/* Regulatory Submissions Hub removed as requested */}
-              {/* Removed Regulatory Submissions Hub as requested */}
-
-              {/* IND Wizard Module Routes - Now integrated into the unified Submission Builder */}
-              {/* These direct module routes help users navigate directly to specific CTD modules */}
-              <Route path="/module-1">
-                {() => (
-                  <Suspense fallback={<LoadingPage />}>
-                    <Module1AdminPage />
-                  </Suspense>
-                )}
-              </Route>
-              <Route path="/module-2">
-                {() => (
-                  <Suspense fallback={<LoadingPage />}>
-                    <Module2SummaryPage />
-                  </Suspense>
-                )}
-              </Route>
-              <Route path="/module-3">
-                {() => (
-                  <Suspense fallback={<LoadingPage />}>
-                    <Module3QualityPage />
-                  </Suspense>
-                )}
-              </Route>
-              <Route path="/module-4">
-                {() => (
-                  <Suspense fallback={<LoadingPage />}>
-                    <Module4NonclinicalPage />
-                  </Suspense>
-                )}
-              </Route>
-              <Route path="/module-5">
-                {() => (
-                  <Suspense fallback={<LoadingPage />}>
-                    <Module5ClinicalPage />
-                  </Suspense>
-                )}
-              </Route>
-              <Route path="/ind-wizard/module-3">
-                {() => (
-                  <Suspense fallback={<LoadingPage />}>
-                    <Module3QualityPage />
-                  </Suspense>
-                )}
-              </Route>
-              <Route path="/ind-wizard/module-4">
-                {() => (
-                  <Suspense fallback={<LoadingPage />}>
-                    <Module4NonclinicalPage />
-                  </Suspense>
-                )}
-              </Route>
-
-              {/* Analytical Control & Method Management Routes */}
-              <Route path="/analytical" component={AnalyticalMethodsStubPage} />
-              <Route path="/comparability" component={ComparabilityStudiesStubPage} />
-
-              {/* Stability Study Management Routes */}
-              <Route path="/stability" component={StabilityStudiesStubPage} />
-              <Route path="/stability/shelf-life-predictor" component={ShelfLifePredictorStubPage} />
-
-              {/* Reports Module Routes */}
-              <Route path="/reports" component={ReportsPage} />
-              <Route path="/cer-reports" component={ReportsPage} />
-              <Route path="/cerv2/reports" component={ReportsPage} />
-
-              {/* Tenant Management Route */}
-              <Route path="/tenant-management">
-                {() => (
-                  <Suspense fallback={<LoadingPage />}>
-                    <TenantManagement />
-                  </Suspense>
-                )}
-              </Route>
-
-              {/* Client Management & Settings Routes */}
-              <Route path="/client-management">
-                {() => (
-                  <Suspense fallback={<LoadingPage />}>
-                    <ClientManagement />
-                  </Suspense>
-                )}
-              </Route>
-              <Route path="/settings">
-                {() => (
-                  <Suspense fallback={<LoadingPage />}>
-                    <Settings />
-                  </Suspense>
-                )}
-              </Route>
-
-              {/* Unified Submission Builder routes (combines eCTD and IND Wizard) */}
-              <Route path="/ectd-planner">
-                {() => (
-                  <Suspense fallback={<LoadingPage />}>
-                    <SubmissionBuilder initialModule="ectd" />
-                  </Suspense>
-                )}
-              </Route>
-              <Route path="/module-1">
-                {() => (
-                  <Suspense fallback={<LoadingPage />}>
-                    <SubmissionBuilder initialModule="m1" />
-                  </Suspense>
-                )}
-              </Route>
-              <Route path="/module-2">
-                {() => (
-                  <Suspense fallback={<LoadingPage />}>
-                    <SubmissionBuilder initialModule="m2" />
-                  </Suspense>
-                )}
-              </Route>
-              <Route path="/module-3">
-                {() => (
-                  <Suspense fallback={<LoadingPage />}>
-                    <SubmissionBuilder initialModule="m3" />
-                  </Suspense>
-                )}
-              </Route>
-              <Route path="/module-4">
-                {() => (
-                  <Suspense fallback={<LoadingPage />}>
-                    <SubmissionBuilder initialModule="m4" />
-                  </Suspense>
-                )}
-              </Route>
-              <Route path="/module-5">
-                {() => (
-                  <Suspense fallback={<LoadingPage />}>
-                    <SubmissionBuilder initialModule="m5" />
-                  </Suspense>
-                )}
-              </Route>
-              <Route path="/ectd-module">
-                {() => (
-                  <Suspense fallback={<LoadingPage />}>
-                    <SubmissionBuilder />
-                  </Suspense>
-                )}
-              </Route>
-
-              {/* Error fallback and catch-all routes for specific modules */}
-              <Route path="/cer-*">
-                {() => (
-                  <div className="flex flex-col items-center justify-center p-8">
-                    <h2 className="text-2xl font-bold mb-4 text-indigo-700">Redirecting to CER Generator</h2>
-                    <p className="mb-4 text-gray-600">The URL you're trying to access is being redirected to the CER Generator module.</p>
-                    <Button 
-                      onClick={() => window.location.href = '/cerv2'}
-                      className="bg-indigo-600 hover:bg-indigo-700 text-white px-4 py-2 rounded"
-                    >
-                      Go to CER Generator
-                    </Button>
-                  </div>
-                )}
-              </Route>
-
-              {/* CER Generator catch-all routes */}
-              <Route path="/cer-generator/*">
-                {() => <CERV2Page />}
-              </Route>
-              <Route path="/client-portal/cer-generator/*">
-                {() => <CERV2Page />}
-              </Route>
-              <Route path="/cerv2/*">
-                {() => <CERV2Page />}
-              </Route>
-              <Route path="/cerV2/*">
-                {() => <CERV2Page />}
-              </Route>
-
-              {/* Default Redirect to Client Portal */}
-              <Route>
-                {() => {
-                  // Automatically redirect to client portal
-                  window.location.href = '/client-portal';
-                  return (
-                    <div className="flex flex-col items-center justify-center p-8">
-                      <h2 className="text-xl font-medium mb-4">Redirecting to Client Portal...</h2>
-                      <div className="animate-spin h-8 w-8 border-4 border-blue-600 border-t-transparent rounded-full"></div>
-                    </div>
-                  );
-                }}
-              </Route>
-            </Switch>
+              <Suspense fallback={<LoadingPage />}> {/* Moved Suspense to wrap Switch for all lazy routes */}
+                <Switch>
+                  {/* Main Landing Page is the default entry point */}
+                  <Route path="/" component={HomeLanding} />
+                  
+                  {/* Client Portal becomes a secondary entry point */}
+                  <Route path="/client-portal" component={ClientPortalLanding} />
+
+                  {/* Client Portal Sub-Pages */}
+                  <Route path="/client-portal/vault" component={VaultPage} />
+                  <Route path="/client-portal/regulatory-intel" component={RegulatoryIntelligenceHub} />
+                  <Route path="/client-portal/cer-generator" component={CERV2Page} />
+                  <Route path="/client-portal/cmc-wizard" component={CmcWizard} />
+                  <Route path="/client-portal/csr-analyzer" component={CSRPage} />
+                  <Route path="/client-portal/study-architect" component={StudyArchitectPage} />
+                  <Route path="/client-portal/analytics" component={AnalyticsDashboard} />
+                  {/* 510k functionality is now integrated in CERV2Page */}
+                  <Route path="/client-portal/510k">
+                    {() => <CERV2Page initialDocumentType="510k" initialActiveTab="predicates" />}
+                  </Route>
+                  <Route path="/client-portal/510k-dashboard">
+                    {() => <CERV2Page initialDocumentType="510k" initialActiveTab="predicates" />}
+                  </Route>
+                  <Route path="/client-portal/client-management" component={ClientManagement} />
+                  
+                  {/* Module Dashboard */}
+                  <Route path="/dashboard" component={ModuleDashboard} />
+
+                  {/* IND Wizard Routes - ALWAYS USE THE INDWIZARDFIXED (VERSION 5.0) IMPLEMENTATION */}
+                  <Route path="/ind-wizard" component={IndWizard} /> {/* Using fixed implementation */}
+                  <Route path="/ind-full-solution" component={INDFullSolution} />
+
+                  {/* Client Portal IND Wizard Route - ALWAYS USE THE INDWIZARDFIXED (VERSION 5.0) IMPLEMENTATION */}
+                  <Route path="/client-portal/ind-wizard" component={IndWizard} /> {/* Using fixed implementation */}
+
+                  {/* Other Module Pages */}
+                  <Route path="/cer-generator" component={CERPage} />
+                  <Route path="/cmc-wizard" component={CmcWizard} />
+                  <Route path="/csr-analyzer" component={CSRPage} />
+                  <Route path="/vault" component={VaultPage} /> {/* Use VaultPage which includes VaultDocumentViewer */}
+                  <Route path="/vault-page" component={VaultPage} />
+                  <Route path="/vault-test" component={VaultTestPage} /> {/* Add route for test page */}
+                  <Route path="/context-demo" component={ContextDemoPage} /> {/* Add our context demo page */}
+                  <Route path="/coauthor" component={CoAuthor} /> {/* Add our CoAuthor page */}
+                  <Route path="/coauthor/timeline" component={CoAuthor} /> {/* CoAuthor timeline tab */}
+                  <Route path="/coauthor/ask-lumen" component={CoAuthor} /> {/* CoAuthor Ask Lumen tab */}
+                  <Route path="/coauthor/canvas" component={CoAuthor} /> {/* CoAuthor Canvas Workbench tab */}
+                  
+                  {/* eCTD Co-Author Module Subpages */}
+                  <Route path="/coauthor/validation" component={ValidationDashboard} /> {/* eCTD Validation Dashboard */}
+                  <Route path="/coauthor/templates" component={DocumentTemplates} /> {/* Document Templates Library */}
+                  <Route path="/templates" component={EnhancedDocumentTemplates} /> {/* Enhanced Document Templates Library */}
+                  <Route path="/template-workspace" component={CollaborativeTemplateWorkspace} /> {/* Collaborative Template Workspace */}
+                  <Route path="/client-portal/templates" component={EnhancedDocumentTemplates} /> {/* Client Portal Templates */}
+
+                  <Route path="/canvas" component={CanvasPage} /> {/* Canvas page route */}
+                  <Route path="/timeline" component={TimelinePage} /> {/* Timeline page route */}
+                  <Route path="/protocol" component={ProtocolDesignerPage} /> {/* Protocol Designer page route */}
+                  {/* All 510k functionality is integrated in CERV2Page */}
+                  <Route path="/510k">
+                    {() => <CERV2Page initialDocumentType="510k" initialActiveTab="predicates" />}
+                  </Route>
+                  <Route path="/510k-dashboard">
+                    {() => <CERV2Page initialDocumentType="510k" initialActiveTab="predicates" />}
+                  </Route>
+                  <Route path="/csr" component={CSRPage} /> {/* CSR Deep Intelligence page route */}
+                  <Route path="/csr-library" component={CSRLibraryPage} /> {/* CSR Library page route */}
+                  <Route path="/cmc" component={CMCPage} /> {/* CMC Module page route */}
+                  <Route path="/cer" component={CERPage} /> {/* CER Generator page route */}
+                  <Route path="/cerV2" component={CERV2Page} /> {/* Advanced CER Generator page route */}
+                  <Route path="/cerv2" component={CERV2Page} /> {/* Additional lowercase route for Advanced CER Generator */}
+                  <Route path="/cerv2/info" component={CerGeneratorLandingPage} /> {/* CER Generator Landing page with detailed info */}
+                  <Route path="/blueprint" component={BlueprintPage} /> {/* Blueprint Generator page route */}
+                  <Route path="/citations" component={CitationManagerPage} /> {/* Citation Manager page route */}
+                  <Route path="/audit" component={AuditPage} /> {/* Audit Trail page route */}
+                  <Route path="/signature" component={SignaturePage} /> {/* Digital Signature page route */}
+                  <Route path="/study-architect" component={StudyArchitectPage} />
+                  <Route path="/analytics" component={AnalyticsDashboard} />
+                  
+                  {/* Corrected Merge Conflict: Assuming both routes should exist */}
+                  <Route path="/project-manager" component={ProjectManagerPage} />
+                  <Route path="/submission-storyline" component={SubmissionStorylineDemoPage} />
+                  
+                  <Route path="/regulatory-risk-dashboard" component={RegulatoryRiskDashboard} />
+                  <Route path="/regulatory-intelligence-hub" component={RegulatoryIntelligenceHub} />
+                  <Route path="/regulatory-dashboard" component={RegulatoryDashboard} />
+                  <Route path="/regulatory-ai-test" component={RegulatoryAITestPage} />
+                  {/* Regulatory Submissions Hub removed as requested */}
+
+                  {/* IND Wizard Module Routes - Now integrated into the unified Submission Builder */}
+                  {/* These direct module routes help users navigate directly to specific CTD modules */}
+                  {/* Note: These routes use SubmissionBuilder which needs to be correctly imported */}
+                  <Route path="/module-1" component={Module1AdminPage} /> {/* Kept original module pages, SubmissionBuilder routes below */}
+                  <Route path="/module-2" component={Module2SummaryPage} />
+                  <Route path="/module-3" component={Module3QualityPage} />
+                  <Route path="/module-4" component={Module4NonclinicalPage} />
+                  <Route path="/module-5" component={Module5ClinicalPage} />
+                  
+                  <Route path="/ind-wizard/module-3" component={Module3QualityPage} />
+                  <Route path="/ind-wizard/module-4" component={Module4NonclinicalPage} />
+
+                  {/* Analytical Control & Method Management Routes */}
+                  <Route path="/analytical" component={AnalyticalMethodsStubPage} />
+                  <Route path="/comparability" component={ComparabilityStudiesStubPage} />
+
+                  {/* Stability Study Management Routes */}
+                  <Route path="/stability" component={StabilityStudiesStubPage} />
+                  <Route path="/stability/shelf-life-predictor" component={ShelfLifePredictorStubPage} />
+
+                  {/* Reports Module Routes */}
+                  <Route path="/reports" component={ReportsPage} />
+                  <Route path="/cer-reports" component={ReportsPage} />
+                  <Route path="/cerv2/reports" component={ReportsPage} />
+
+                  {/* Tenant Management Route */}
+                  <Route path="/tenant-management" component={TenantManagement} />
+
+                  {/* Client Management & Settings Routes */}
+                  <Route path="/client-management" component={ClientManagement} />
+                  <Route path="/settings" component={Settings} />
+
+                  {/* Unified Submission Builder routes (combines eCTD and IND Wizard) */}
+                  {/* Ensure SubmissionBuilder is correctly imported and lazy-loaded */}
+                  <Route path="/ectd-planner">
+                    {() => <SubmissionBuilder initialModule="ectd" />}
+                  </Route>
+                  <Route path="/module-1-sb"> {/* Renamed to avoid conflict with direct module pages if SubmissionBuilder is different */}
+                    {() => <SubmissionBuilder initialModule="m1" />}
+                  </Route>
+                  <Route path="/module-2-sb">
+                    {() => <SubmissionBuilder initialModule="m2" />}
+                  </Route>
+                  <Route path="/module-3-sb">
+                    {() => <SubmissionBuilder initialModule="m3" />}
+                  </Route>
+                  <Route path="/module-4-sb">
+                    {() => <SubmissionBuilder initialModule="m4" />}
+                  </Route>
+                  <Route path="/module-5-sb">
+                    {() => <SubmissionBuilder initialModule="m5" />}
+                  </Route>
+                  <Route path="/ectd-module">
+                    {() => <SubmissionBuilder />}
+                  </Route>
+
+                  {/* Error fallback and catch-all routes for specific modules */}
+                  <Route path="/cer-*">
+                    {() => (
+                      <div className="flex flex-col items-center justify-center p-8">
+                        <h2 className="text-2xl font-bold mb-4 text-indigo-700">Redirecting to CER Generator</h2>
+                        <p className="mb-4 text-gray-600">The URL you're trying to access is being redirected to the CER Generator module.</p>
+                        <Button 
+                          onClick={() => window.location.href = '/cerv2'}
+                          className="bg-indigo-600 hover:bg-indigo-700 text-white px-4 py-2 rounded"
+                        >
+                          Go to CER Generator
+                        </Button>
+                      </div>
+                    )}
+                  </Route>
+
+                  {/* CER Generator catch-all routes */}
+                  <Route path="/cer-generator/*" component={CERV2Page} />
+                  <Route path="/client-portal/cer-generator/*" component={CERV2Page} />
+                  <Route path="/cerv2/*" component={CERV2Page} />
+                  <Route path="/cerV2/*" component={CERV2Page} />
+
+                  {/* Default Redirect to Client Portal */}
+                  <Route>
+                    {() => {
+                      // Automatically redirect to client portal
+                      // Consider using wouter's <Redirect /> component for cleaner navigation if available/preferred
+                      if (typeof window !== 'undefined') { // Ensure window is defined (for SSR safety, though likely not an issue here)
+                        window.location.href = '/client-portal';
+                      }
+                      return (
+                        <div className="flex flex-col items-center justify-center p-8 h-screen">
+                          <h2 className="text-xl font-medium mb-4">Redirecting to Client Portal...</h2>
+                          <div className="animate-spin h-8 w-8 border-4 border-blue-600 border-t-transparent rounded-full"></div>
+                        </div>
+                      );
+                    }}
+                  </Route>
+                </Switch>
+              </Suspense>
               </div>
-            </StabilityEnabledLayout>
+              </StabilityEnabledLayout>
               
               {/* Global AI Assistant that connects to the context */}
               <LumenAiAssistantContainer />
@@ -510,4 +395,4 @@
   );
 }
 
-export default App;+export default App;
