--- conflicted
+++ resolved
@@ -1,12 +1,11 @@
 const express = require('express');
 const router = express.Router();
-<<<<<<< HEAD
-const { db } = require('../db');
-const { conversationLogs } = require('../../shared/schema');
-=======
-const logger = require('../utils/logger').createLogger('collaboration-routes');
-const { validateCSRF } = require('../middleware/security');
->>>>>>> e81689f8
+
+// Merged Imports: Keeping necessary parts from both branches
+const { db } = require('../db'); // From codex branch, for /logs GET route
+// const { conversationLogs } = require('../../shared/schema'); // Schema not directly used in the final merged routes below, can be kept if needed elsewhere
+const logger = require('../utils/logger').createLogger('collaboration-routes'); // From main branch
+const { validateCSRF } = require('../middleware/security'); // From main branch
 
 // In-memory message store (for demo - will be replaced with database storage)
 let messages = [];
@@ -17,29 +16,6 @@
 // Audit log for collaboration activity
 let auditLog = [];
 
-<<<<<<< HEAD
-// Send a new message
-router.post('/messages', async (req, res) => {
-  const message = {
-    id: `msg-${Date.now()}`,
-    ...req.body,
-    timestamp: new Date().toISOString()
-  };
-
-  // In a real implementation, save to database
-  mockDb.messages.push(message);
-
-  try {
-    await db.query(
-      'INSERT INTO conversation_logs (project_id, user_id, module_type, message, role, timestamp) VALUES ($1, $2, $3, $4, $5, $6)',
-      [message.projectId, message.userId, message.moduleType, message.content || message.message, message.role || 'user', message.timestamp]
-    );
-  } catch (err) {
-    console.error('Failed to save conversation log', err);
-  }
-
-  res.status(201).json(message);
-=======
 /**
  * @route GET /api/collaboration/messages
  * @description Get all messages for a project
@@ -62,12 +38,14 @@
     logger.error('Error fetching messages:', error);
     res.status(500).json({ error: error.message || 'Failed to fetch messages' });
   }
->>>>>>> e81689f8
 });
 
 /**
  * @route POST /api/collaboration/messages
  * @description Add a new message
+ * This version is from the 'main' branch, which includes CSRF validation and audit logging.
+ * The database insertion logic from the 'codex' branch for conversation_logs 
+ * would need to be integrated here if both in-memory and DB storage are desired for messages.
  */
 router.post('/messages', validateCSRF, async (req, res) => {
   try {
@@ -87,7 +65,7 @@
       sender
     };
     
-    // Add to messages array
+    // Add to in-memory messages array
     messages.push(newMessage);
     
     // Add to audit log
@@ -97,13 +75,25 @@
       resourceType: 'message',
       projectId,
       moduleType,
-      userId: sender.id,
+      userId: sender.id, // Assuming sender has an id property
       timestamp: new Date().toISOString(),
       metadata: {
         messageType,
         contentLength: content.length
       }
     });
+
+    // Optional: If database logging for messages is also required (from the codex branch intent)
+    // try {
+    //   await db.query(
+    //     'INSERT INTO conversation_logs (project_id, user_id, module_type, message, role, timestamp) VALUES ($1, $2, $3, $4, $5, $6)',
+    //     [newMessage.projectId, newMessage.sender.id, newMessage.moduleType, newMessage.content, newMessage.sender.role || 'user', newMessage.timestamp]
+    //   );
+    //   logger.info('Conversation log saved to database for message:', newMessage.id);
+    // } catch (dbError) {
+    //   logger.error('Failed to save conversation log to database for message:', newMessage.id, dbError);
+    //   // Decide if this should be a critical error or just a warning
+    // }
     
     res.status(201).json(newMessage);
   } catch (error) {
@@ -155,7 +145,7 @@
     } = req.body;
     
     if (!projectId || !moduleType || !title || !creator) {
-      return res.status(400).json({ error: 'Missing required fields' });
+      return res.status(400).json({ error: 'Missing required fields (projectId, moduleType, title, creator)' });
     }
     
     const newTask = {
@@ -164,29 +154,27 @@
       moduleType,
       title,
       description,
-      assignee,
-      dueDate,
+      assignee, // Can be null or an object/ID
+      dueDate,  // Can be null
       priority,
       status,
       createdAt: new Date().toISOString(),
-      createdBy: creator
+      createdBy: creator // Assuming creator is an object with an id, e.g., { id: 'userId', name: 'User Name'}
     };
     
-    // Add to tasks array
     tasks.push(newTask);
     
-    // Add to audit log
     auditLog.push({
       action: 'task_created',
       resourceId: newTask.id,
       resourceType: 'task',
       projectId,
       moduleType,
-      userId: creator.id,
+      userId: creator.id, // Assuming creator has an id
       timestamp: new Date().toISOString(),
       metadata: {
         title,
-        assignee,
+        assignee: assignee ? (assignee.id || assignee) : null, // Log assignee ID or the object itself
         priority,
         status
       }
@@ -206,9 +194,12 @@
 router.patch('/tasks/:id', validateCSRF, async (req, res) => {
   try {
     const { id } = req.params;
-    const { status, assignee, priority, dueDate, updatedBy } = req.body;
-    
-    // Find the task
+    const { status, assignee, priority, dueDate, updatedBy } = req.body; // updatedBy is crucial for audit
+    
+    if (!updatedBy || !updatedBy.id) {
+        return res.status(400).json({ error: 'updatedBy field with an id is required for audit.' });
+    }
+
     const taskIndex = tasks.findIndex(task => task.id === id);
     
     if (taskIndex === -1) {
@@ -217,21 +208,18 @@
     
     const originalTask = { ...tasks[taskIndex] };
     
-    // Update the task
     const updatedTask = {
       ...originalTask,
-      status: status || originalTask.status,
-      assignee: assignee || originalTask.assignee,
-      priority: priority || originalTask.priority,
-      dueDate: dueDate || originalTask.dueDate,
+      status: status !== undefined ? status : originalTask.status,
+      assignee: assignee !== undefined ? assignee : originalTask.assignee,
+      priority: priority !== undefined ? priority : originalTask.priority,
+      dueDate: dueDate !== undefined ? dueDate : originalTask.dueDate,
       updatedAt: new Date().toISOString(),
-      updatedBy
+      updatedBy 
     };
     
-    // Replace the task in the array
     tasks[taskIndex] = updatedTask;
     
-    // Add to audit log
     auditLog.push({
       action: 'task_updated',
       resourceId: updatedTask.id,
@@ -241,11 +229,11 @@
       userId: updatedBy.id,
       timestamp: new Date().toISOString(),
       metadata: {
-        changes: {
-          status: status !== originalTask.status ? { from: originalTask.status, to: status } : undefined,
-          assignee: assignee !== originalTask.assignee ? { from: originalTask.assignee, to: assignee } : undefined,
-          priority: priority !== originalTask.priority ? { from: originalTask.priority, to: priority } : undefined,
-          dueDate: dueDate !== originalTask.dueDate ? { from: originalTask.dueDate, to: dueDate } : undefined
+        changes: { // Log what actually changed
+          status: status !== undefined && status !== originalTask.status ? { from: originalTask.status, to: status } : undefined,
+          assignee: assignee !== undefined && assignee !== originalTask.assignee ? { from: originalTask.assignee, to: assignee } : undefined,
+          priority: priority !== undefined && priority !== originalTask.priority ? { from: originalTask.priority, to: priority } : undefined,
+          dueDate: dueDate !== undefined && dueDate !== originalTask.dueDate ? { from: originalTask.dueDate, to: dueDate } : undefined
         }
       }
     });
@@ -269,7 +257,6 @@
       return res.status(400).json({ error: 'Project ID and module type are required' });
     }
     
-    // Filter milestones by project and module
     const filteredMilestones = milestones.filter(
       milestone => milestone.projectId === projectId && milestone.moduleType === moduleType
     );
@@ -293,12 +280,12 @@
       title, 
       description, 
       dueDate, 
-      status = 'active',
+      status = 'active', // Default status
       creator 
     } = req.body;
     
     if (!projectId || !moduleType || !title || !creator) {
-      return res.status(400).json({ error: 'Missing required fields' });
+      return res.status(400).json({ error: 'Missing required fields (projectId, moduleType, title, creator)' });
     }
     
     const newMilestone = {
@@ -313,17 +300,15 @@
       createdBy: creator
     };
     
-    // Add to milestones array
     milestones.push(newMilestone);
     
-    // Add to audit log
     auditLog.push({
       action: 'milestone_created',
       resourceId: newMilestone.id,
       resourceType: 'milestone',
       projectId,
       moduleType,
-      userId: creator.id,
+      userId: creator.id, // Assuming creator has an id
       timestamp: new Date().toISOString(),
       metadata: {
         title,
@@ -346,9 +331,12 @@
 router.patch('/milestones/:id', validateCSRF, async (req, res) => {
   try {
     const { id } = req.params;
-    const { status, dueDate, updatedBy } = req.body;
-    
-    // Find the milestone
+    const { status, dueDate, updatedBy } = req.body; // updatedBy is crucial
+    
+    if (!updatedBy || !updatedBy.id) {
+        return res.status(400).json({ error: 'updatedBy field with an id is required for audit.' });
+    }
+
     const milestoneIndex = milestones.findIndex(milestone => milestone.id === id);
     
     if (milestoneIndex === -1) {
@@ -357,19 +345,16 @@
     
     const originalMilestone = { ...milestones[milestoneIndex] };
     
-    // Update the milestone
     const updatedMilestone = {
       ...originalMilestone,
-      status: status || originalMilestone.status,
-      dueDate: dueDate || originalMilestone.dueDate,
+      status: status !== undefined ? status : originalMilestone.status,
+      dueDate: dueDate !== undefined ? dueDate : originalMilestone.dueDate,
       updatedAt: new Date().toISOString(),
       updatedBy
     };
     
-    // Replace the milestone in the array
     milestones[milestoneIndex] = updatedMilestone;
     
-    // Add to audit log
     auditLog.push({
       action: 'milestone_updated',
       resourceId: updatedMilestone.id,
@@ -380,8 +365,8 @@
       timestamp: new Date().toISOString(),
       metadata: {
         changes: {
-          status: status !== originalMilestone.status ? { from: originalMilestone.status, to: status } : undefined,
-          dueDate: dueDate !== originalMilestone.dueDate ? { from: originalMilestone.dueDate, to: dueDate } : undefined
+          status: status !== undefined && status !== originalMilestone.status ? { from: originalMilestone.status, to: status } : undefined,
+          dueDate: dueDate !== undefined && dueDate !== originalMilestone.dueDate ? { from: originalMilestone.dueDate, to: dueDate } : undefined
         }
       }
     });
@@ -405,7 +390,6 @@
       return res.status(400).json({ error: 'Project ID and module type are required' });
     }
     
-    // Filter approvals by project and module
     const filteredApprovals = approvals.filter(
       approval => approval.projectId === projectId && approval.moduleType === moduleType
     );
@@ -428,14 +412,14 @@
       moduleType, 
       title, 
       description, 
-      documentId,
-      type = 'Document Approval',
-      approvers,
+      documentId, // ID of the document/item needing approval
+      type = 'Document Approval', // Type of approval
+      approvers, // Array of user IDs or user objects
       requester 
     } = req.body;
     
-    if (!projectId || !moduleType || !title || !requester) {
-      return res.status(400).json({ error: 'Missing required fields' });
+    if (!projectId || !moduleType || !title || !requester || !approvers || !Array.isArray(approvers) || approvers.length === 0) {
+      return res.status(400).json({ error: 'Missing required fields (projectId, moduleType, title, requester, approvers array)' });
     }
     
     const newApproval = {
@@ -446,29 +430,27 @@
       description,
       documentId,
       type,
-      status: 'pending',
-      approvers,
+      status: 'pending', // Initial status
+      approvers: approvers.map(appr => ({ userId: appr.id || appr, status: 'pending', comment: null })), // Store approver status
       requestedBy: requester,
       requestedAt: new Date().toISOString()
     };
     
-    // Add to approvals array
     approvals.push(newApproval);
     
-    // Add to audit log
     auditLog.push({
       action: 'approval_requested',
       resourceId: newApproval.id,
       resourceType: 'approval',
       projectId,
       moduleType,
-      userId: requester.id,
+      userId: requester.id, // Assuming requester has an id
       timestamp: new Date().toISOString(),
       metadata: {
         title,
         type,
         documentId,
-        approvers
+        approvers: approvers.map(appr => appr.id || appr) // Log IDs of approvers
       }
     });
     
@@ -481,14 +463,17 @@
 
 /**
  * @route PATCH /api/collaboration/approvals/:id
- * @description Update an approval request
+ * @description Update an approval request (e.g., approve/reject by an approver)
  */
 router.patch('/approvals/:id', validateCSRF, async (req, res) => {
   try {
-    const { id } = req.params;
-    const { status, comment, approver } = req.body;
-    
-    // Find the approval
+    const { id } = req.params; // Approval ID
+    const { status, comment, approver } = req.body; // 'approved' or 'rejected', comment, and the approver object {id, name}
+    
+    if (!status || !approver || !approver.id || (status !== 'approved' && status !== 'rejected')) {
+      return res.status(400).json({ error: 'Missing required fields (status: "approved"|"rejected", approver object with id)' });
+    }
+
     const approvalIndex = approvals.findIndex(approval => approval.id === id);
     
     if (approvalIndex === -1) {
@@ -496,32 +481,49 @@
     }
     
     const originalApproval = { ...approvals[approvalIndex] };
-    
-    // Update the approval
-    const updatedApproval = {
-      ...originalApproval,
-      status: status || originalApproval.status,
-      approvedBy: status === 'approved' ? approver : undefined,
-      approvedAt: status === 'approved' ? new Date().toISOString() : undefined,
-      rejectedBy: status === 'rejected' ? approver : undefined,
-      rejectedAt: status === 'rejected' ? new Date().toISOString() : undefined,
-      comment
-    };
-    
-    // Replace the approval in the array
+    const updatedApproval = JSON.parse(JSON.stringify(originalApproval)); // Deep copy
+
+    let individualApproverUpdated = false;
+    updatedApproval.approvers = updatedApproval.approvers.map(appr => {
+        if (appr.userId === approver.id && appr.status === 'pending') {
+            appr.status = status;
+            appr.comment = comment || null;
+            appr.actionTimestamp = new Date().toISOString();
+            individualApproverUpdated = true;
+        }
+        return appr;
+    });
+
+    if (!individualApproverUpdated) {
+        return res.status(403).json({ error: `Approver ${approver.id} not pending or not found in this request.`});
+    }
+
+    // Update overall status if all have approved or if one rejects
+    const allApproved = updatedApproval.approvers.every(appr => appr.status === 'approved');
+    const anyRejected = updatedApproval.approvers.some(appr => appr.status === 'rejected');
+
+    if (anyRejected) {
+        updatedApproval.status = 'rejected';
+    } else if (allApproved) {
+        updatedApproval.status = 'approved';
+    }
+    // else it remains 'pending' if some are still pending and none rejected
+
+    updatedApproval.updatedAt = new Date().toISOString(); // General update timestamp for the request
+        
     approvals[approvalIndex] = updatedApproval;
     
-    // Add to audit log
     auditLog.push({
-      action: `approval_${status}`,
+      action: `approval_action_${status}`, // e.g., approval_action_approved
       resourceId: updatedApproval.id,
       resourceType: 'approval',
       projectId: updatedApproval.projectId,
       moduleType: updatedApproval.moduleType,
-      userId: approver.id,
+      userId: approver.id, // The user who took the action
       timestamp: new Date().toISOString(),
       metadata: {
-        status,
+        individualAction: status, // 'approved' or 'rejected'
+        overallStatus: updatedApproval.status,
         comment
       }
     });
@@ -539,93 +541,103 @@
  */
 router.get('/audit', validateCSRF, async (req, res) => {
   try {
-    const { projectId, moduleType, resourceType, userId, startDate, endDate } = req.query;
-    
-    let filteredLogs = [...auditLog];
+    const { projectId, moduleType, resourceType, userId, startDate, endDate, page = 1, pageSize = 20 } = req.query;
+    
+    let filteredLogs = [...auditLog]; // Start with a copy of all logs
     
     // Apply filters
     if (projectId) {
       filteredLogs = filteredLogs.filter(log => log.projectId === projectId);
     }
-    
     if (moduleType) {
       filteredLogs = filteredLogs.filter(log => log.moduleType === moduleType);
     }
-    
     if (resourceType) {
       filteredLogs = filteredLogs.filter(log => log.resourceType === resourceType);
     }
-    
     if (userId) {
       filteredLogs = filteredLogs.filter(log => log.userId === userId);
     }
-    
     if (startDate) {
       const start = new Date(startDate);
       filteredLogs = filteredLogs.filter(log => new Date(log.timestamp) >= start);
     }
-    
     if (endDate) {
       const end = new Date(endDate);
+      // Ensure comparison includes the whole end day if time is not specified
+      end.setHours(23, 59, 59, 999); 
       filteredLogs = filteredLogs.filter(log => new Date(log.timestamp) <= end);
     }
     
     // Sort by timestamp (newest first)
     filteredLogs.sort((a, b) => new Date(b.timestamp) - new Date(a.timestamp));
     
-    res.json(filteredLogs);
+    // Pagination
+    const limit = parseInt(pageSize, 10);
+    const currentPage = parseInt(page, 10);
+    const offset = (currentPage - 1) * limit;
+    const paginatedLogs = filteredLogs.slice(offset, offset + limit);
+    const totalCount = filteredLogs.length;
+
+    res.json({
+        logs: paginatedLogs,
+        totalCount,
+        page: currentPage,
+        pageSize: limit,
+        totalPages: Math.ceil(totalCount / limit)
+    });
+
   } catch (error) {
     logger.error('Error fetching audit logs:', error);
     res.status(500).json({ error: error.message || 'Failed to fetch audit logs' });
   }
 });
 
-// Retrieve conversation logs with pagination
-router.get('/logs', async (req, res) => {
+// Retrieve conversation logs with pagination (from codex branch, using 'db')
+router.get('/logs', validateCSRF, async (req, res) => { // Added validateCSRF from main branch pattern
   const { projectId, moduleType, page = 1, pageSize = 20 } = req.query;
 
   const conditions = [];
   const params = [];
+  let paramIndex = 1;
 
   if (projectId) {
     params.push(projectId);
-    conditions.push(`project_id = $${params.length}`);
+    conditions.push(`project_id = $${paramIndex++}`);
   }
 
   if (moduleType) {
     params.push(moduleType);
-    conditions.push(`module_type = $${params.length}`);
+    conditions.push(`module_type = $${paramIndex++}`);
   }
 
   const whereClause = conditions.length ? `WHERE ${conditions.join(' AND ')}` : '';
 
-  const limit = parseInt(pageSize);
-  const offset = (parseInt(page) - 1) * limit;
-
-  try {
-    const countRes = await db.query(
-      `SELECT COUNT(*) FROM conversation_logs ${whereClause}`,
-      params
-    );
-
-    params.push(limit, offset);
-    const logsRes = await db.query(
-      `SELECT * FROM conversation_logs ${whereClause} ORDER BY timestamp DESC LIMIT $${params.length - 1} OFFSET $${params.length}`,
-      params
-    );
+  const limit = parseInt(pageSize, 10);
+  const offset = (parseInt(page, 10) - 1) * limit;
+
+  try {
+    const countQuery = `SELECT COUNT(*) FROM conversation_logs ${whereClause}`;
+    logger.debug('Conversation logs count query:', countQuery, params.slice(0, paramIndex -1)); // Log query and params for count
+    const countRes = await db.query(countQuery, params.slice(0, paramIndex -1)); // Params for count query shouldn't include limit/offset
+
+    const queryParamsForLogs = [...params.slice(0, paramIndex -1), limit, offset];
+    const logsQuery = `SELECT * FROM conversation_logs ${whereClause} ORDER BY timestamp DESC LIMIT $${paramIndex++} OFFSET $${paramIndex++}`;
+    logger.debug('Conversation logs data query:', logsQuery, queryParamsForLogs); // Log query and params for data
+    const logsRes = await db.query(logsQuery, queryParamsForLogs);
 
     const total = parseInt(countRes.rows[0].count, 10);
 
     res.json({
       logs: logsRes.rows,
       totalCount: total,
-      page: parseInt(page),
+      page: parseInt(page, 10),
       pageSize: limit,
       totalPages: Math.ceil(total / limit)
     });
   } catch (err) {
-    console.error('Failed to retrieve conversation logs', err);
-    res.status(500).json({ message: 'Error retrieving logs' });
+    logger.error('Failed to retrieve conversation logs from DB', err); // Use logger
+    res.status(500).json({ message: 'Error retrieving logs from database' });
   }
 });
 
