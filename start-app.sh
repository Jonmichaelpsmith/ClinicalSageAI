--- conflicted
+++ resolved
@@ -1,7 +1,4 @@
 #!/bin/bash
-# This script starts the TrialSage application
-
-<<<<<<< HEAD
 # TrialSage Optimized Startup Script
 # This script configures the environment and starts the application
 # with proper resource limits to prevent thread exhaustion
@@ -15,7 +12,7 @@
 # Clean up any resources that might cause issues
 echo "Cleaning environment..."
 rm -rf ./.vite 2>/dev/null
-find ./tmp -name "*.tmp" -delete 2>/dev/null 2>/dev/null
+find ./tmp -name "*.tmp" -delete 2>/dev/null
 
 # Create directories if they don't exist
 mkdir -p logs
@@ -23,8 +20,6 @@
 
 # Run the application
 echo "Launching application..."
-node cleanup-toastify.js && node server/index.js
-=======
-# Start the server
-node trialsage-app.cjs
->>>>>>> b01d78b8
+# You can choose one of these depending on your setup:
+# node cleanup-toastify.js && node server/index.js
+node trialsage-app.cjs